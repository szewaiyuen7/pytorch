--- conflicted
+++ resolved
@@ -43,11 +43,7 @@
     defaults:
       run:
         working-directory: pytorch-${{ github.run_id }}
-<<<<<<< HEAD
-    needs: []
-=======
     needs: [ciflow_should_run]
->>>>>>> b176feec
     env:
       JOB_BASE_NAME: periodic-pytorch-win-vs2019-cuda11-cudnn8-py3-build
     steps:
@@ -105,11 +101,7 @@
 
   generate-test-matrix:
     if: ${{ github.repository_owner == 'pytorch' }}
-<<<<<<< HEAD
-    needs: []
-=======
     needs: [ciflow_should_run]
->>>>>>> b176feec
     runs-on: ubuntu-18.04
     env:
       TEST_RUNNER_TYPE: windows.8xlarge.nvidia.gpu
@@ -134,11 +126,7 @@
       SHARD_NUMBER: ${{ matrix.shard }}
       NUM_TEST_SHARDS: ${{ matrix.num_shards }}
       TEST_CONFIG: ${{ matrix.config }}
-<<<<<<< HEAD
-    needs: [build, generate-test-matrix, ]
-=======
     needs: [build, generate-test-matrix, ciflow_should_run]
->>>>>>> b176feec
     strategy:
       matrix: ${{ fromJson(needs.generate-test-matrix.outputs.matrix) }}
       fail-fast: false
@@ -219,11 +207,7 @@
   # doesn't create the best experience
   render_test_results:
     if: always()
-<<<<<<< HEAD
-    needs: [generate-test-matrix, test, ]
-=======
     needs: [generate-test-matrix, test, ciflow_should_run]
->>>>>>> b176feec
     runs-on: linux.2xlarge
     strategy:
       matrix: ${{ fromJson(needs.generate-test-matrix.outputs.render-matrix) }}
