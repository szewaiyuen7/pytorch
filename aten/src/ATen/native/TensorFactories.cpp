--- conflicted
+++ resolved
@@ -1051,12 +1051,7 @@
 
 template <typename T>
 Tensor tensor_backend(ArrayRef<T> values, const TensorOptions& options) {
-<<<<<<< HEAD
-  auto cpu_tensor = tensor_cpu(values, options.device(kCPU));
-  return cpu_tensor.to(options.device());
-=======
   return at::detail::tensor_backend(values, options);
->>>>>>> ccd20e99
 }
 
 template <typename T>
@@ -1066,12 +1061,7 @@
 
 template <typename T>
 Tensor tensor_complex_backend(ArrayRef<T> values, const TensorOptions& options) {
-<<<<<<< HEAD
-  auto cpu_tensor = tensor_complex_cpu(values, options.device(kCPU));
-  return cpu_tensor.to(options.device());
-=======
   return at::detail::tensor_complex_backend(values, options);
->>>>>>> ccd20e99
 }
 
 Tensor from_file(std::string filename, c10::optional<bool> shared, c10::optional<int64_t> size, const TensorOptions& options) {
