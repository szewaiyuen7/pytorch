--- conflicted
+++ resolved
@@ -335,7 +335,6 @@
   }
 }
 
-<<<<<<< HEAD
 // No op if the neg bit is not set
 // else returns a new negated tensor with neg bit set to 0
 Tensor resolve_neg(const Tensor& self) {
@@ -348,11 +347,7 @@
   return result.copy_(self);
 }
 
-Tensor resolve_conj(const Tensor& self) {
-  if (!self.is_conj()) { return self; }
-=======
 Tensor _resolve_conj(const Tensor& self) {
->>>>>>> 4bf35fe8
   auto result = at::empty_like(self, self.options());
   // conjugation is handled in `copy_()`
   return result.copy_(self);
