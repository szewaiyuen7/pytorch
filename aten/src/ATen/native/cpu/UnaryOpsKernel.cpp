#include <ATen/native/UnaryOps.h>

#include <cmath>
#include <limits>
#include <type_traits>

#include <ATen/CPUGeneratorImpl.h>
#include <ATen/Config.h>
#include <ATen/Dispatch.h>
#include <ATen/Generator.h>
#include <ATen/Parallel.h>
#include <ATen/Utils.h>
#include <ATen/core/DistributionsHelper.h>
#include <ATen/cpu/vec/functional.h>
#include <ATen/cpu/vec/vec.h>
#include <ATen/cpu/vml.h>
#include <ATen/native/Distributions.h>
#include <ATen/native/TensorFactories.h>
#include <ATen/native/TensorIterator.h>
#include <ATen/native/cpu/DistributionTemplates.h>
#include <ATen/native/cpu/Loops.h>
#include <ATen/native/cpu/zmath.h>
#include <c10/util/MathConstants.h>

#if AT_MKL_ENABLED()
#include <mkl.h>
#include <cpuinfo.h>
#endif

namespace at {
namespace native {

namespace CPU_CAPABILITY {

using namespace vec;

static void sigmoid_kernel(TensorIteratorBase& iter) {
  AT_DISPATCH_FLOATING_AND_COMPLEX_TYPES_AND1(kBFloat16, iter.common_dtype(), "sigmoid_cpu", [&]() {
    cpu_kernel_vec(
        iter,
        [=](scalar_t a) -> scalar_t { return (static_cast<scalar_t>(1) / (static_cast<scalar_t>(1) + std::exp((-a)))); },
        [=](Vectorized<scalar_t> a) {
          a = Vectorized<scalar_t>(static_cast<scalar_t>(0)) - a;
          a = a.exp();
          a = Vectorized<scalar_t>(static_cast<scalar_t>(1)) + a;
          a = a.reciprocal();
          return a;
        });
  });
}

#if AT_MKL_ENABLED()

template <typename T>
void VmlLog(int64_t N, const T* X, T* Y) {
  constexpr int64_t K = Vectorized<T>::size();
  at::parallel_for(0, N, K, [=](int64_t begin, int64_t end) {
    using VT = vec::vec_scalar_t<T>;
    vec::map(
        [](Vectorized<VT> x_vec) { return x_vec.log(); },
        Y + begin,
        X + begin,
        end - begin);
  });
}

template <>
void VmlLog<float>(int64_t N, const float* X, float* Y) {
  vsLn(N, X, Y);
}

template <>
void VmlLog<double>(int64_t N, const double* X, double* Y) {
  vdLn(N, X, Y);
}

template <typename T>
void LogitMKLKernel(T eps, TensorIteratorBase* it) {
  if (!it->can_use_32bit_indexing()) {
    for (auto& sub_it : it->with_32bit_indexing()) {
      LogitMKLKernel<T>(eps, &sub_it);
    }
    return;
  }

  constexpr int64_t K = Vectorized<T>::size();
  const int64_t N = it->numel();
  const T* X_data = static_cast<T*>(it->data_ptr(1));
  T* Y_data = static_cast<T*>(it->data_ptr(0));
  if (eps < T(0)) {
    at::parallel_for(0, N, K, [=](int64_t begin, int64_t end) {
      for (int64_t i = begin; i < end; ++i) {
        Y_data[i] = X_data[i] == T(1) ? std::numeric_limits<T>::infinity()
                                      : X_data[i] / (T(1) - X_data[i]);
      }
      VmlLog<T>(end - begin, Y_data + begin, Y_data + begin);
    });
  } else {
    const T lo = eps;
    const T hi = T(1) - eps;
    at::parallel_for(0, N, K, [=](int64_t begin, int64_t end) {
      for (int64_t i = begin; i < end; ++i) {
        const T x = X_data[i] < lo ? lo : (X_data[i] > hi ? hi : X_data[i]);
        Y_data[i] =
            x == T(1) ? std::numeric_limits<T>::infinity() : (x / (T(1) - x));
      }
      VmlLog<T>(end - begin, Y_data + begin, Y_data + begin);
    });
  }
}

#else

template <typename T>
void LogitMKLKernel(T eps, TensorIteratorBase* it) {
  TORCH_CHECK(false, "ATen not compiled with MKL");
}

#endif // AT_MKL_ENABLED

void logit_kernel(TensorIteratorBase& iter, const Scalar& eps_scalar) {
  AT_DISPATCH_FLOATING_TYPES_AND(
      kBFloat16, iter.common_dtype(), "logit_cpu", [&]() {
        const scalar_t eps = eps_scalar.to<scalar_t>();
        if (at::hasMKL() && iter.is_contiguous()) {
          LogitMKLKernel<scalar_t>(eps, &iter);
        } else if (eps < scalar_t(0)) {
          const Vectorized<scalar_t> kOneVec(scalar_t(1));
          cpu_kernel_vec(
              iter,
              [](scalar_t x) {
                return x == scalar_t(1)
                    ? std::numeric_limits<scalar_t>::infinity()
                    : std::log(x / (scalar_t(1) - x));
              },
              [kOneVec](Vectorized<scalar_t> x_vec) {
                return (x_vec / (kOneVec - x_vec)).log();
              });
        } else {
          const scalar_t lo = eps;
          const scalar_t hi = scalar_t(1) - eps;
          const Vectorized<scalar_t> kOneVec(scalar_t(1));
          const Vectorized<scalar_t> lo_vec(lo);
          const Vectorized<scalar_t> hi_vec(hi);
          cpu_kernel_vec(
              iter,
              [lo, hi](scalar_t x) {
                x = x < lo ? lo : (x > hi ? hi : x);
                return x == scalar_t(1)
                    ? std::numeric_limits<scalar_t>::infinity()
                    : std::log(x / (scalar_t(1) - x));
              },
              [kOneVec, lo_vec, hi_vec](Vectorized<scalar_t> x_vec) {
                x_vec = vec::clamp(x_vec, lo_vec, hi_vec);
                return (x_vec / (kOneVec - x_vec)).log();
              });
        }
      });
}

static void abs_kernel(TensorIteratorBase& iter) {
  AT_DISPATCH_ALL_TYPES_AND_COMPLEX_AND2(kBFloat16, kHalf, iter.dtype(), "abs_cpu", [&]() {
    cpu_kernel_vec(
        iter,
        [=](scalar_t a) -> scalar_t { return abs_impl(a); },
        [=](Vectorized<scalar_t> a) { return a.abs(); });
  });
}

static void angle_kernel(TensorIteratorBase& iter) {
  AT_DISPATCH_FLOATING_AND_COMPLEX_TYPES_AND2(kBFloat16, kHalf, iter.common_dtype(), "angle_cpu", [&]() {
    cpu_kernel_vec(
        iter,
        [=](scalar_t a) -> scalar_t { return angle_impl(a); },
        [=](Vectorized<scalar_t> a) { return a.angle(); });
  });
}

static void real_kernel(TensorIteratorBase& iter) {
  AT_DISPATCH_ALL_TYPES_AND_COMPLEX_AND2(kBFloat16, kHalf, iter.dtype(), "real_cpu", [&]() {
    cpu_kernel_vec(
        iter,
        [=](scalar_t a) -> scalar_t { return real_impl(a); },
        [=](Vectorized<scalar_t> a) { return a.real(); });
  });
}

static void imag_kernel(TensorIteratorBase& iter) {
  AT_DISPATCH_ALL_TYPES_AND_COMPLEX_AND2(kBFloat16, kHalf, iter.dtype(), "imag_cpu", [&]() {
    cpu_kernel_vec(
        iter,
        [=](scalar_t a) -> scalar_t { return imag_impl(a); },
        [=](Vectorized<scalar_t> a) { return a.imag(); });
  });
}

// NB: Ignores the negative bit on tensors
static void conj_kernel(TensorIteratorBase& iter) {
  AT_DISPATCH_ALL_TYPES_AND_COMPLEX_AND3(
      kBool, kBFloat16, kHalf, iter.common_dtype(), "conj_cpu", [&]() {
        cpu_kernel_vec(
            iter,
            [=](scalar_t a) -> scalar_t { return conj_impl(a); },
            [=](Vectorized<scalar_t> a) { return a.conj(); });
      });
}

static void bitwise_not_kernel(TensorIteratorBase& iter) {
  if (iter.dtype() == ScalarType::Bool) {
    // Boolean type does not work with ~ (bitwise NOT) in C++. bitwise_not wraps this operation for both Boolean and
    // integral types.
    cpu_kernel(
          iter,
          [](bool a) {
            return !a;
          });
  } else {
    AT_DISPATCH_INTEGRAL_TYPES(iter.dtype(), "bitwise_not_cpu", [&]() {
      cpu_kernel_vec(
          iter,
          [](scalar_t a) -> scalar_t {
            return ~a;
          },
          [](Vectorized<scalar_t> a) -> Vectorized<scalar_t> {
            return ~a;
          });
    });
  }
}

void frac_kernel(TensorIteratorBase& iter) {
  AT_DISPATCH_FLOATING_TYPES_AND2(kBFloat16, kHalf, iter.dtype(), "frac_cpu", [&]() {
    cpu_kernel_vec(
        iter,
        [=](scalar_t a) -> scalar_t { return a - std::trunc(a); },
        [=](Vectorized<scalar_t> a) { return a.frac(); });
  });
}

void logical_not_kernel(TensorIteratorBase& iter) {
  // NOTE: this implementation differs from the CUDA implementation which only does single dispatch
  // (to avoid expensive compilation) because CPU kernels don't handle dynamic_casting
  // (see needs_dynamic_casting).
  AT_DISPATCH_ALL_TYPES_AND_COMPLEX_AND3(kBool, kHalf, kBFloat16, iter.dtype(1), "logical_not_cpu", [&]() {
    using self_t = scalar_t;
    AT_DISPATCH_ALL_TYPES_AND_COMPLEX_AND3(kBool, kHalf, kBFloat16, iter.dtype(0), "logical_not_cpu", [&]() {
      cpu_kernel(iter, [](self_t a) -> scalar_t { return static_cast<scalar_t>(!a); });
    });
  });
}

void reciprocal_kernel(TensorIteratorBase& iter) {
  AT_DISPATCH_FLOATING_AND_COMPLEX_TYPES_AND2(kBFloat16, kHalf, iter.common_dtype(), "reciprocal_cpu", [&]() {
    cpu_kernel_vec(
        iter,
        [=](scalar_t a) __ubsan_ignore_float_divide_by_zero__ -> scalar_t { return static_cast<scalar_t>(1.0) / a; },
        [=](Vectorized<scalar_t> a) { return a.reciprocal(); });
  });
}

// NB: Ignores the negative bit on tensors
void neg_kernel(TensorIteratorBase& iter) {
  AT_DISPATCH_ALL_TYPES_AND_COMPLEX_AND2(kBFloat16, kHalf, iter.dtype(), "neg_cpu", [&]() {
    cpu_kernel_vec(
        iter,
        [=](scalar_t a) -> scalar_t { return -a; },
        [=](Vectorized<scalar_t> a) { return a.neg(); });
  });
}

void sign_kernel(TensorIteratorBase& iter){
  if(iter.dtype() == ScalarType::Bool){
      cpu_kernel(iter, [=](bool x) -> bool { return x; });
  } else {
    AT_DISPATCH_ALL_TYPES_AND2(kBFloat16, ScalarType::Half, iter.dtype(), "sign_cpu", [&]() {
        auto zero_vec = Vectorized<scalar_t>(static_cast<scalar_t>(0));
        auto one_vec = Vectorized<scalar_t>(static_cast<scalar_t>(1));

        cpu_kernel_vec(
          iter,
          [=](scalar_t a) -> scalar_t { return (0 < a) - (a < 0); },
          [=](Vectorized<scalar_t> self_vec){

              // Comparison operators returns bitmask.
              auto left = Vectorized<scalar_t>::blendv(zero_vec, one_vec, zero_vec < self_vec);
              auto right = Vectorized<scalar_t>::blendv(zero_vec, one_vec, self_vec < zero_vec);

              return left - right;
          });
    });
  }
}

static void signbit_kernel(TensorIteratorBase& iter){
  AT_DISPATCH_ALL_TYPES_AND2(kBFloat16, ScalarType::Half, iter.input_dtype(), "signbit_cpu", [&]() {
    cpu_kernel(iter, [](scalar_t a) -> bool { return a < 0; });
  });
}

static void sgn_kernel(TensorIteratorBase& iter){
  AT_DISPATCH_COMPLEX_TYPES(iter.dtype(), "sgn_cpu", [&]() {
    cpu_kernel_vec(
      iter,
      [=](scalar_t a) -> scalar_t { return sgn_impl(a); },
      [=](Vectorized<scalar_t> a) { return a.sgn(); });
  });
}

static void sinc_kernel(TensorIteratorBase& iter) {
  AT_DISPATCH_FLOATING_AND_COMPLEX_TYPES_AND1(kBFloat16, iter.common_dtype(), "sinc_cpu", [&]() {
    cpu_kernel(
        iter,
        [=](scalar_t a) -> scalar_t {
          if (a == scalar_t(0)) {
            return scalar_t(1);
          } else {
            scalar_t product = c10::pi<scalar_t> * a;
            return std::sin(product) / product;
          }
        });
  });
}

static void sinh_kernel(TensorIteratorBase& iter) {
  AT_DISPATCH_FLOATING_AND_COMPLEX_TYPES(iter.dtype(), "sinh_cpu", [&]() {
    cpu_kernel_vec(
        iter,
        [=](scalar_t a) -> scalar_t { return std::sinh(a); },
        [=](Vectorized<scalar_t> self_vec){return self_vec.sinh();});
  });
}

static void cosh_kernel(TensorIteratorBase& iter) {
  AT_DISPATCH_FLOATING_AND_COMPLEX_TYPES(iter.dtype(), "cosh_cpu", [&]() {
    cpu_kernel_vec(
        iter,
        [=](scalar_t a) -> scalar_t { return std::cosh(a); },
        [=](Vectorized<scalar_t> self_vec){return self_vec.cosh();});
  });
}

static void acosh_kernel(TensorIteratorBase& iter) {
    AT_DISPATCH_FLOATING_AND_COMPLEX_TYPES_AND1(kBFloat16, iter.dtype(), "acosh_cpu", [&]() {
      cpu_kernel(
        iter,
        [=](scalar_t a) -> scalar_t { return std::acosh(a); });
    });
}

static void asinh_kernel(TensorIteratorBase& iter) {
    AT_DISPATCH_FLOATING_AND_COMPLEX_TYPES_AND1(kBFloat16, iter.dtype(), "asinh_cpu", [&]() {
      cpu_kernel(
        iter,
        [=](scalar_t a) -> scalar_t { return std::asinh(a); });
    });
}

static void atanh_kernel(TensorIteratorBase& iter) {
    AT_DISPATCH_FLOATING_AND_COMPLEX_TYPES_AND1(kBFloat16, iter.dtype(), "atanh_cpu", [&]() {
      cpu_kernel(
        iter,
        [=](scalar_t a) -> scalar_t { return std::atanh(a); });
    });
}

static void digamma_kernel(TensorIteratorBase& iter) {
  AT_DISPATCH_FLOATING_TYPES_AND(kBFloat16, iter.common_dtype(), "digamma", [&]() {
    cpu_kernel(
        iter,
        [=](scalar_t a) -> scalar_t { return calc_digamma(a); });
  });
}

<<<<<<< HEAD
=======
static void trigamma_kernel(TensorIteratorBase& iter) {
  AT_DISPATCH_FLOATING_TYPES_AND(kBFloat16, iter.dtype(), "trigamma", [&]() {
    cpu_kernel(
        iter,
        [=](scalar_t a) -> scalar_t { return trigamma(a); });
  });
}

>>>>>>> c06b6e44
static void exp2_kernel(TensorIteratorBase& iter) {
  // Supports only floating types as std::exp2 doesn't have
  // complex overloads.
  AT_DISPATCH_FLOATING_TYPES_AND2(kBFloat16, kHalf, iter.dtype(), "exp2", [&]() {
    cpu_kernel(
        iter,
        [=](scalar_t a) -> scalar_t { return std::exp2(a); });
  });
}

static void polygamma_kernel(TensorIteratorBase& iter, int64_t n) {
  if (n == 0) {
    digamma_kernel(iter);
  } else {
    AT_DISPATCH_FLOATING_TYPES_AND(kBFloat16, iter.dtype(), "polygamma", [&]() {
      cpu_kernel(
          iter, [=](scalar_t a) -> scalar_t { return calc_polygamma(n, a); });
    });
  }
}

static void nan_to_num_kernel(
    TensorIteratorBase& iter,
    c10::optional<double> nan,
    c10::optional<double> pos_inf,
    c10::optional<double> neg_inf) {
  AT_DISPATCH_FLOATING_TYPES_AND(kHalf, iter.dtype(), "nan_to_num", [&]() {
    scalar_t nan_replacement = static_cast<scalar_t>(nan.value_or(0.));
    scalar_t pos_inf_replacement = pos_inf.has_value()
        ? static_cast<scalar_t>(pos_inf.value())
        : std::numeric_limits<scalar_t>::max();
    scalar_t neg_inf_replacement = neg_inf.has_value()
        ? static_cast<scalar_t>(neg_inf.value())
        : std::numeric_limits<scalar_t>::lowest();

    cpu_kernel(iter, [=](scalar_t a) -> scalar_t {
      return (
          at::_isnan(a)
              ? nan_replacement
              : (a == std::numeric_limits<scalar_t>::infinity()
                     ? pos_inf_replacement
                     : (a == -std::numeric_limits<scalar_t>::infinity()
                            ? neg_inf_replacement
                            : a)));
    });
  });
}

static void kaiser_window_kernel(TensorIteratorBase& iter, int64_t window_length, double beta){
  AT_DISPATCH_FLOATING_TYPES_AND(kBFloat16, iter.dtype(), "kaiser_window_cpu", [&](){
    const scalar_t alpha = static_cast<scalar_t>((window_length - 1) / 2.0);
    cpu_kernel(iter, [=](scalar_t a){
        return calc_i0(static_cast<scalar_t>(beta) * std::sqrt(1 - std::pow((a - alpha) / alpha, static_cast<scalar_t>(2.0)))) / calc_i0(static_cast<scalar_t>(beta));
    });
  });
}

static void cauchy_kernel(TensorIteratorBase& iter, double median, double sigma, c10::optional<Generator> gen) {
  CPUGeneratorImpl* generator = get_generator_or_default<CPUGeneratorImpl>(gen, detail::getDefaultCPUGenerator());
  templates::cpu::cauchy_kernel(iter, median, sigma, generator);
}

void bernoulli_tensor_kernel(Tensor& self, const Tensor& p_, c10::optional<Generator> gen) {
  CPUGeneratorImpl* generator = get_generator_or_default<CPUGeneratorImpl>(gen, detail::getDefaultCPUGenerator());
  templates::cpu::bernoulli_kernel(self, p_, generator);
}

void bernoulli_scalar_kernel_default(Tensor& self, double p, c10::optional<Generator> gen) {
  CPUGeneratorImpl* generator = get_generator_or_default<CPUGeneratorImpl>(gen, detail::getDefaultCPUGenerator());
  templates::cpu::bernoulli_kernel(self, p, generator);
}

#if !AT_MKL_ENABLED()
void bernoulli_scalar_kernel(Tensor& self, double p, c10::optional<Generator> gen) {
  bernoulli_scalar_kernel_default(self, p, gen);
}
#else
void bernoulli_scalar_kernel(Tensor &self, double p, c10::optional<Generator> gen) {
  if (cpuinfo_initialize() && cpuinfo_vendor_intel == cpuinfo_get_processor(0)->core->vendor) {
    CPUGeneratorImpl* generator = get_generator_or_default<CPUGeneratorImpl>(gen, detail::getDefaultCPUGenerator());
    int64_t seed;
    {
      // See Note [Acquire lock when using random generators]
      std::lock_guard<std::mutex> lock(generator->mutex_);
      seed = generator->random();
    }
    int64_t n = self.numel();
    bool contig = self.is_contiguous();

    AT_DISPATCH_ALL_TYPES_AND(at::ScalarType::Bool, self.scalar_type(), "bernoulli_scalar_cpu_", [&] {
      at::Tensor tmp_int_tensor;
      if (std::is_same<scalar_t, int>::value && contig) {
        tmp_int_tensor = self;
      } else {
        tmp_int_tensor = at::empty(self.sizes(), self.options().dtype(at::kInt));
      }

      scalar_t *self_ptr = self.data_ptr<scalar_t>();
      int *sample_int_ptr = tmp_int_tensor.data_ptr<int>();

      auto sample = [&](int64_t begin, int64_t end) {
        int64_t len = end - begin;
        if (len > 0) {
          VSLStreamStatePtr stream;
          vslNewStream(&stream, VSL_BRNG_MCG31, seed);
          vslSkipAheadStream(stream, begin);
          viRngBernoulli(VSL_RNG_METHOD_BERNOULLI_ICDF, stream, len,
            sample_int_ptr + begin, p);
          vslDeleteStream(&stream);

          // vectorized copy if using buffer and contiguous, i.e., being non-int
          // type and contiguous
          if (!std::is_same<scalar_t, int>::value && contig) {
            scalar_t *self_seg = self_ptr + begin;
            int* tmp_seg = sample_int_ptr + begin;
            at::vec::convert<int, scalar_t>(tmp_seg, self_seg, len);
          }
        }
      };

      parallel_for(0, n, /* grain_size= */ 800, sample);

      // copy_ if using buffer and non contiguous
      if (!contig) {
        self.copy_(tmp_int_tensor);
      }
    });
  } else {
    // The situation of AMD, move to using the default version
    bernoulli_scalar_kernel_default(self, p, gen);
  }
}
#endif

static void exponential_kernel(TensorIteratorBase& iter, double lambda, c10::optional<Generator> gen) {
  CPUGeneratorImpl* generator = get_generator_or_default<CPUGeneratorImpl>(gen, detail::getDefaultCPUGenerator());
  templates::cpu::exponential_kernel(iter, lambda, generator);
}

static void geometric_kernel(TensorIteratorBase& iter, double p, c10::optional<Generator> gen) {
  CPUGeneratorImpl* generator = get_generator_or_default<CPUGeneratorImpl>(gen, detail::getDefaultCPUGenerator());
  templates::cpu::geometric_kernel(iter, p, generator);
}

static void log_normal_kernel(TensorIteratorBase& iter, double mean, double std, c10::optional<Generator> gen) {
  CPUGeneratorImpl* generator = get_generator_or_default<CPUGeneratorImpl>(gen, detail::getDefaultCPUGenerator());
  templates::cpu::log_normal_kernel(iter, mean, std, generator);
}

void uniform_kernel(TensorIteratorBase& iter, double from, double to, c10::optional<Generator> gen) {
  CPUGeneratorImpl* generator = get_generator_or_default<CPUGeneratorImpl>(gen, detail::getDefaultCPUGenerator());
  templates::cpu::uniform_kernel(iter, from, to, generator);
}

void normal_kernel(Tensor& self, double mean, double std, c10::optional<Generator> gen) {
  CPUGeneratorImpl* generator = get_generator_or_default<CPUGeneratorImpl>(gen, detail::getDefaultCPUGenerator());
  templates::cpu::normal_kernel(self, mean, std, generator);
}

static void random_from_to_kernel(TensorIteratorBase& iter, uint64_t range, int64_t base, c10::optional<Generator> gen) {
  CPUGeneratorImpl* generator = get_generator_or_default<CPUGeneratorImpl>(gen, detail::getDefaultCPUGenerator());
  templates::cpu::random_from_to_kernel(iter, range, base, generator);
}

static void random_kernel(TensorIteratorBase& iter, c10::optional<Generator> gen) {
  CPUGeneratorImpl* generator = get_generator_or_default<CPUGeneratorImpl>(gen, detail::getDefaultCPUGenerator());
  templates::cpu::random_kernel(iter, generator);
}

// This is the special kernel to handle single specific case:
// from(inclusive) = std::numeric_limits<int64_t>::lowest()
// to(exclusive) = None (= std::numeric_limits<int64_t>::max() + 1)
static void random_full_64_bits_range_kernel(TensorIteratorBase& iter, c10::optional<Generator> gen) {
  CPUGeneratorImpl* generator = get_generator_or_default<CPUGeneratorImpl>(gen, detail::getDefaultCPUGenerator());
  templates::cpu::random_full_64_bits_range_kernel(iter, generator);
}

void rsqrt_kernel(TensorIteratorBase& iter) {
  AT_DISPATCH_FLOATING_AND_COMPLEX_TYPES_AND1(kBFloat16, iter.common_dtype(), "rsqrt_cpu", [&] {
    cpu_kernel_vec(
        iter,
        [=](scalar_t a) __ubsan_ignore_float_divide_by_zero__ -> scalar_t {
          return (static_cast<scalar_t>(1)) / std::sqrt(a);
        },
        [=](Vectorized<scalar_t> a) { return a.rsqrt(); });
  });
}

static void entr_kernel(TensorIteratorBase& iter) {
  AT_DISPATCH_FLOATING_TYPES_AND(
      kBFloat16, iter.common_dtype(), "entr_cpu", [&] {
        cpu_kernel(iter, [](scalar_t x) -> scalar_t {
          if (at::_isnan(x)) {
            return x;
          } else if (x > 0) {
            return -x * std::log(x);
          } else if (x == 0) {
            return static_cast<scalar_t>(0);
          }
          return static_cast<scalar_t>(-INFINITY);
        });
      });
}

static void frexp_kernel(TensorIteratorBase& iter) {
  AT_DISPATCH_FLOATING_TYPES_AND(kHalf,
    // The iter.dtype() here is the dtype of mantissa output.
    // It's a floating point type and must be the same as the input's dtype.
    iter.dtype(),
    "frexp_cpu", [&]() {
      cpu_kernel_multiple_outputs(
        iter,
        [](scalar_t a) -> std::tuple<scalar_t, int32_t> {
          int32_t exponent;
          scalar_t mantissa = std::frexp(a, &exponent);
          return std::tuple<scalar_t, int32_t>(mantissa, exponent);
        }
      );
  });
}

static void ndtri_kernel(TensorIteratorBase& iter) {
  TORCH_INTERNAL_ASSERT(iter.ntensors() == 2);
  AT_DISPATCH_FLOATING_TYPES(iter.common_dtype(), "ndtri_cpu", [&]() {
        cpu_kernel(iter, [](scalar_t x) { return calc_ndtri(x); });
      });
}

static void i0e_kernel(TensorIteratorBase& iter) {
  TORCH_INTERNAL_ASSERT(iter.ntensors() == 2);
  AT_DISPATCH_FLOATING_TYPES_AND(
      kBFloat16, iter.common_dtype(), "i0e_cpu", [&]() {
        cpu_kernel_vec(
            iter,
            [](scalar_t x) { return calc_i0e(x); },
            [](Vectorized<scalar_t> x) { return x.i0e(); });
      });
}

static void i1_kernel(TensorIteratorBase& iter) {
  TORCH_INTERNAL_ASSERT(iter.ntensors() == 2);
  AT_DISPATCH_FLOATING_TYPES(iter.common_dtype(), "i1_cpu", [&]() {
    cpu_kernel(iter, [](scalar_t x) { return calc_i1(x); });
  });
}

static void i1e_kernel(TensorIteratorBase& iter) {
  TORCH_INTERNAL_ASSERT(iter.ntensors() == 2);
  AT_DISPATCH_FLOATING_TYPES(iter.common_dtype(), "i1e_cpu", [&]() {
    cpu_kernel(iter, [](scalar_t x) { return calc_i1e(x); });
  });
}

static void erfcx_kernel(TensorIteratorBase& iter){
  AT_DISPATCH_FLOATING_TYPES(iter.common_dtype(), "erfcx_cpu", [&]() {
    cpu_kernel(
      iter,
      [](scalar_t a) -> scalar_t { return calc_erfcx(a); });
  });
}

// TODO: Disable cont. branch to test more risky code

#define IMPLEMENT_ITERATOR_LAMBDA(op)                                         \
          [&](char** data_, const int64_t* strides, int64_t n) {              \
            scalar_t* out_data = reinterpret_cast<scalar_t*>(data_[0]);       \
            scalar_t* in_data = reinterpret_cast<scalar_t*>(data_[1]);        \
            int64_t out_stride = strides[0] / sizeof(scalar_t);               \
            int64_t in_stride = strides[1] / sizeof(scalar_t);                \
            if (out_stride == 1 && in_stride == 1) {                          \
              vml::v##op(out_data, in_data, n);                               \
            } else {                                                          \
              static constexpr int64_t WIDTH = 131072 / sizeof(scalar_t);     \
              for (int64_t i = 0; i < n; i += WIDTH) {                        \
                scalar_t buffer[WIDTH];                                       \
                int64_t width = WIDTH;                                        \
                width = std::min(width, n - i);                               \
                for (int64_t j = 0; j < width; j++)                           \
                  buffer[j] = in_data[in_stride * (i + j)];                   \
                vml::v##op(buffer, buffer, width);                            \
                for (int64_t j = 0; j < width; j++)                           \
                  out_data[out_stride * (i + j)] = buffer[j];                 \
              }                                                               \
            }                                                                 \
          }

#define IMPLEMENT_FLOAT_KERNEL(op)                                                  \
  namespace CPU_CAPABILITY {                                                        \
  void op##_kernel(TensorIteratorBase& iter) {                                      \
    TORCH_INTERNAL_ASSERT(iter.ntensors() == 2);                                    \
    AT_DISPATCH_FLOATING_TYPES_AND(kBFloat16, iter.dtype(), #op "_vml_cpu", [&]() { \
      iter.serial_for_each(                                                         \
          IMPLEMENT_ITERATOR_LAMBDA(op),                                            \
          {0, iter.numel()});                                                       \
    });                                                                             \
    iter.cast_outputs();                                                            \
  }                                                                                 \
  }                                                                                 \
  REGISTER_DISPATCH(op##_stub, &CPU_CAPABILITY::op##_kernel)

#define IMPLEMENT_COMPLEX_KERNEL(op)                                                             \
  namespace CPU_CAPABILITY {                                                                     \
  void op##_kernel(TensorIteratorBase& iter) {                                                   \
    TORCH_INTERNAL_ASSERT(iter.ntensors() == 2);                                                 \
    AT_DISPATCH_FLOATING_AND_COMPLEX_TYPES_AND1(kBFloat16, iter.dtype(), #op "_vml_cpu", [&]() { \
      iter.serial_for_each(                                                                      \
          IMPLEMENT_ITERATOR_LAMBDA(op),                                                         \
          {0, iter.numel()});                                                                    \
    });                                                                                          \
    iter.cast_outputs();                                                                         \
  }                                                                                              \
  }                                                                                              \
  REGISTER_DISPATCH(op##_stub, &CPU_CAPABILITY::op##_kernel)

} // CPU_CAPABILITY namespace

REGISTER_DISPATCH(rsqrt_stub, &CPU_CAPABILITY::rsqrt_kernel);
REGISTER_DISPATCH(sigmoid_stub, &CPU_CAPABILITY::sigmoid_kernel);
REGISTER_DISPATCH(logit_stub, &CPU_CAPABILITY::logit_kernel);
REGISTER_DISPATCH(bernoulli_tensor_stub, &CPU_CAPABILITY::bernoulli_tensor_kernel);
REGISTER_DISPATCH(bernoulli_scalar_stub, &CPU_CAPABILITY::bernoulli_scalar_kernel);
REGISTER_DISPATCH(cauchy_stub, &CPU_CAPABILITY::cauchy_kernel);
REGISTER_DISPATCH(exponential_stub, &CPU_CAPABILITY::exponential_kernel);
REGISTER_DISPATCH(geometric_stub, &CPU_CAPABILITY::geometric_kernel);
REGISTER_DISPATCH(log_normal_stub, &CPU_CAPABILITY::log_normal_kernel);
#ifdef CPU_CAPABILITY_AVX512
// normal_stub isn't being dispatched to AVX512 because it exposes
// flakiness in test_sgd of test/test_optim.py
REGISTER_NO_AVX512_DISPATCH(normal_stub, void(*)(Tensor&, const double, const double, c10::optional<Generator>));
#else
REGISTER_DISPATCH(normal_stub, &CPU_CAPABILITY::normal_kernel);
#endif
REGISTER_DISPATCH(uniform_stub, &CPU_CAPABILITY::uniform_kernel);
REGISTER_DISPATCH(random_from_to_stub, &CPU_CAPABILITY::random_from_to_kernel);
REGISTER_DISPATCH(random_full_64_bits_range_stub, &CPU_CAPABILITY::random_full_64_bits_range_kernel);
REGISTER_DISPATCH(random_stub, &CPU_CAPABILITY::random_kernel);
REGISTER_DISPATCH(abs_stub, &CPU_CAPABILITY::abs_kernel);
REGISTER_DISPATCH(angle_stub, &CPU_CAPABILITY::angle_kernel);
REGISTER_DISPATCH(real_stub, &CPU_CAPABILITY::real_kernel);
REGISTER_DISPATCH(imag_stub, &CPU_CAPABILITY::imag_kernel);
REGISTER_DISPATCH(conj_physical_stub, &CPU_CAPABILITY::conj_kernel);
REGISTER_DISPATCH(exp2_stub, &CPU_CAPABILITY::exp2_kernel);
REGISTER_DISPATCH(bitwise_not_stub, &CPU_CAPABILITY::bitwise_not_kernel);
REGISTER_DISPATCH(logical_not_stub, &CPU_CAPABILITY::logical_not_kernel);
REGISTER_DISPATCH(frac_stub, &CPU_CAPABILITY::frac_kernel);
REGISTER_DISPATCH(reciprocal_stub, &CPU_CAPABILITY::reciprocal_kernel);
REGISTER_DISPATCH(nan_to_num_stub, &CPU_CAPABILITY::nan_to_num_kernel);
REGISTER_DISPATCH(neg_stub, &CPU_CAPABILITY::neg_kernel);
REGISTER_DISPATCH(sign_stub, &CPU_CAPABILITY::sign_kernel);
REGISTER_DISPATCH(signbit_stub, &CPU_CAPABILITY::signbit_kernel);
REGISTER_DISPATCH(sgn_stub, &CPU_CAPABILITY::sgn_kernel);
REGISTER_DISPATCH(sinc_stub, &CPU_CAPABILITY::sinc_kernel);
REGISTER_DISPATCH(sinh_stub, &CPU_CAPABILITY::sinh_kernel);
REGISTER_DISPATCH(cosh_stub, &CPU_CAPABILITY::cosh_kernel);
REGISTER_DISPATCH(acosh_stub, &CPU_CAPABILITY::acosh_kernel);
REGISTER_DISPATCH(asinh_stub, &CPU_CAPABILITY::asinh_kernel);
REGISTER_DISPATCH(atanh_stub, &CPU_CAPABILITY::atanh_kernel);
REGISTER_DISPATCH(digamma_stub, &CPU_CAPABILITY::digamma_kernel);
<<<<<<< HEAD
=======
REGISTER_DISPATCH(trigamma_stub, &CPU_CAPABILITY::trigamma_kernel);
>>>>>>> c06b6e44
REGISTER_DISPATCH(polygamma_stub, &CPU_CAPABILITY::polygamma_kernel);
REGISTER_DISPATCH(kaiser_window_stub, &CPU_CAPABILITY::kaiser_window_kernel);
REGISTER_DISPATCH(special_entr_stub, &CPU_CAPABILITY::entr_kernel);
REGISTER_DISPATCH(frexp_stub, &CPU_CAPABILITY::frexp_kernel);
REGISTER_DISPATCH(special_i0e_stub, &CPU_CAPABILITY::i0e_kernel);
REGISTER_DISPATCH(special_ndtri_stub, &CPU_CAPABILITY::ndtri_kernel);
REGISTER_DISPATCH(special_i1_stub, &CPU_CAPABILITY::i1_kernel);
REGISTER_DISPATCH(special_i1e_stub, &CPU_CAPABILITY::i1e_kernel);
REGISTER_DISPATCH(special_erfcx_stub, &CPU_CAPABILITY::erfcx_kernel);


// NOLINTNEXTLINE(cppcoreguidelines-avoid-non-const-global-variables,modernize-avoid-c-arrays,cppcoreguidelines-avoid-c-arrays)
IMPLEMENT_COMPLEX_KERNEL(acos)
// NOLINTNEXTLINE(cppcoreguidelines-avoid-non-const-global-variables,modernize-avoid-c-arrays,cppcoreguidelines-avoid-c-arrays)
IMPLEMENT_COMPLEX_KERNEL(asin)
// NOLINTNEXTLINE(cppcoreguidelines-avoid-non-const-global-variables,modernize-avoid-c-arrays,cppcoreguidelines-avoid-c-arrays)
IMPLEMENT_COMPLEX_KERNEL(atan)
// NOLINTNEXTLINE(cppcoreguidelines-avoid-non-const-global-variables,modernize-avoid-c-arrays,cppcoreguidelines-avoid-c-arrays)
IMPLEMENT_FLOAT_KERNEL(ceil)
// NOLINTNEXTLINE(cppcoreguidelines-avoid-non-const-global-variables,modernize-avoid-c-arrays,cppcoreguidelines-avoid-c-arrays)
IMPLEMENT_COMPLEX_KERNEL(cos)
// NOLINTNEXTLINE(cppcoreguidelines-avoid-non-const-global-variables,modernize-avoid-c-arrays,cppcoreguidelines-avoid-c-arrays)
IMPLEMENT_FLOAT_KERNEL(erf)
// NOLINTNEXTLINE(cppcoreguidelines-avoid-non-const-global-variables,modernize-avoid-c-arrays,cppcoreguidelines-avoid-c-arrays)
IMPLEMENT_FLOAT_KERNEL(erfc)
// NOLINTNEXTLINE(cppcoreguidelines-avoid-non-const-global-variables,modernize-avoid-c-arrays,cppcoreguidelines-avoid-c-arrays)
IMPLEMENT_FLOAT_KERNEL(erfinv)
// NOLINTNEXTLINE(cppcoreguidelines-avoid-non-const-global-variables,modernize-avoid-c-arrays,cppcoreguidelines-avoid-c-arrays)
IMPLEMENT_COMPLEX_KERNEL(exp)
// NOLINTNEXTLINE(cppcoreguidelines-avoid-non-const-global-variables,modernize-avoid-c-arrays,cppcoreguidelines-avoid-c-arrays)
IMPLEMENT_FLOAT_KERNEL(expm1)
// NOLINTNEXTLINE(cppcoreguidelines-avoid-non-const-global-variables,modernize-avoid-c-arrays,cppcoreguidelines-avoid-c-arrays)
IMPLEMENT_FLOAT_KERNEL(floor)
// NOLINTNEXTLINE(cppcoreguidelines-avoid-non-const-global-variables,modernize-avoid-c-arrays,cppcoreguidelines-avoid-c-arrays)
IMPLEMENT_COMPLEX_KERNEL(log)
// NOLINTNEXTLINE(cppcoreguidelines-avoid-non-const-global-variables,modernize-avoid-c-arrays,cppcoreguidelines-avoid-c-arrays)
IMPLEMENT_COMPLEX_KERNEL(log10)
// NOLINTNEXTLINE(cppcoreguidelines-avoid-non-const-global-variables,modernize-avoid-c-arrays,cppcoreguidelines-avoid-c-arrays)
IMPLEMENT_FLOAT_KERNEL(log1p)
// NOLINTNEXTLINE(cppcoreguidelines-avoid-non-const-global-variables,modernize-avoid-c-arrays,cppcoreguidelines-avoid-c-arrays)
IMPLEMENT_COMPLEX_KERNEL(log2)
// NOLINTNEXTLINE(cppcoreguidelines-avoid-non-const-global-variables,modernize-avoid-c-arrays,cppcoreguidelines-avoid-c-arrays)
IMPLEMENT_FLOAT_KERNEL(i0)
// NOLINTNEXTLINE(cppcoreguidelines-avoid-non-const-global-variables,modernize-avoid-c-arrays,cppcoreguidelines-avoid-c-arrays)
IMPLEMENT_FLOAT_KERNEL(round)
// NOLINTNEXTLINE(cppcoreguidelines-avoid-non-const-global-variables,modernize-avoid-c-arrays,cppcoreguidelines-avoid-c-arrays)
IMPLEMENT_COMPLEX_KERNEL(sin)
// NOLINTNEXTLINE(cppcoreguidelines-avoid-non-const-global-variables,modernize-avoid-c-arrays,cppcoreguidelines-avoid-c-arrays)
IMPLEMENT_COMPLEX_KERNEL(sqrt)
// NOLINTNEXTLINE(cppcoreguidelines-avoid-non-const-global-variables,modernize-avoid-c-arrays,cppcoreguidelines-avoid-c-arrays)
IMPLEMENT_COMPLEX_KERNEL(tan)
// NOLINTNEXTLINE(cppcoreguidelines-avoid-non-const-global-variables,modernize-avoid-c-arrays,cppcoreguidelines-avoid-c-arrays)
IMPLEMENT_COMPLEX_KERNEL(tanh)
// NOLINTNEXTLINE(cppcoreguidelines-avoid-non-const-global-variables,modernize-avoid-c-arrays,cppcoreguidelines-avoid-c-arrays)
IMPLEMENT_FLOAT_KERNEL(trunc)
// NOLINTNEXTLINE(cppcoreguidelines-avoid-non-const-global-variables,modernize-avoid-c-arrays,cppcoreguidelines-avoid-c-arrays)
IMPLEMENT_FLOAT_KERNEL(lgamma)

} // namespace native
} // namespace at<|MERGE_RESOLUTION|>--- conflicted
+++ resolved
@@ -371,8 +371,6 @@
   });
 }
 
-<<<<<<< HEAD
-=======
 static void trigamma_kernel(TensorIteratorBase& iter) {
   AT_DISPATCH_FLOATING_TYPES_AND(kBFloat16, iter.dtype(), "trigamma", [&]() {
     cpu_kernel(
@@ -381,7 +379,6 @@
   });
 }
 
->>>>>>> c06b6e44
 static void exp2_kernel(TensorIteratorBase& iter) {
   // Supports only floating types as std::exp2 doesn't have
   // complex overloads.
@@ -395,6 +392,8 @@
 static void polygamma_kernel(TensorIteratorBase& iter, int64_t n) {
   if (n == 0) {
     digamma_kernel(iter);
+  } else if (n == 1) {
+    trigamma_kernel(iter);
   } else {
     AT_DISPATCH_FLOATING_TYPES_AND(kBFloat16, iter.dtype(), "polygamma", [&]() {
       cpu_kernel(
@@ -740,10 +739,7 @@
 REGISTER_DISPATCH(asinh_stub, &CPU_CAPABILITY::asinh_kernel);
 REGISTER_DISPATCH(atanh_stub, &CPU_CAPABILITY::atanh_kernel);
 REGISTER_DISPATCH(digamma_stub, &CPU_CAPABILITY::digamma_kernel);
-<<<<<<< HEAD
-=======
 REGISTER_DISPATCH(trigamma_stub, &CPU_CAPABILITY::trigamma_kernel);
->>>>>>> c06b6e44
 REGISTER_DISPATCH(polygamma_stub, &CPU_CAPABILITY::polygamma_kernel);
 REGISTER_DISPATCH(kaiser_window_stub, &CPU_CAPABILITY::kaiser_window_kernel);
 REGISTER_DISPATCH(special_entr_stub, &CPU_CAPABILITY::entr_kernel);
