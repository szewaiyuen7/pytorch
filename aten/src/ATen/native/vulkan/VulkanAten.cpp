--- conflicted
+++ resolved
@@ -349,7 +349,6 @@
   return new_with_vtensor_vulkan(std::move(output), tensor.options());
 }
 
-<<<<<<< HEAD
 Tensor vulkan_transpose(const Tensor& self, int64_t dim0, int64_t dim1) {
   return new_with_vtensor_vulkan(
       vulkan::detail::transpose(vtensor_from_vulkan(self), dim0, dim1),
@@ -384,10 +383,7 @@
       self.options());
 }
 
-Tensor vulkan_add(const Tensor& self, const Tensor& other, Scalar alpha) {
-=======
 Tensor vulkan_add(const Tensor& self, const Tensor& other, const Scalar alpha) {
->>>>>>> 1d37c7b2
   auto xt = self.is_vulkan() ? self : self.vulkan();
   const auto& x = vtensor_from_vulkan(xt);
   auto yt = other.is_vulkan() ? other : other.vulkan();
