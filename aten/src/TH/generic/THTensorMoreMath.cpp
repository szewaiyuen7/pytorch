#ifndef TH_GENERIC_FILE
#define TH_GENERIC_FILE "TH/generic/THTensorMoreMath.cpp"
#else

#include <TH/generic/THTensorApply.hpp>
#include <ATen/CPUGeneratorImpl.h>
#include <ATen/Utils.h>
#include <ATen/NamedTensorUtils.h>
#include <ATen/WrapDimUtils.h>
#include <limits>

ptrdiff_t THTensor_(numel)(THTensor *t)
{
  return THTensor_(nElement)(t);
}

#if !defined(TH_REAL_IS_BFLOAT16) && !defined(TH_REAL_IS_HALF)

// Helper function to be used in a reduction operation.
// Due to resize semantics of outputs, if the specified output tensor r_ has
// same size as the output of the reduction operation, then any noncontiguities
// in r_ should be preserved.
// The reduction operation, however, needs to act on r_ with an extra dimension
// (the reduced dimension), so this function "resizes" r_ and preserves its
// noncontiguities if necessary.
void THTensor_(preserveReduceDimSemantics)(
    THTensor *r_, int in_dims, int reduce_dimension, int keepdim) {
  if (r_ && !keepdim &&
      THTensor_(nDimensionLegacyAll)(r_) == in_dims - 1 &&
      THTensor_(nDimensionLegacyAll)(r_) != 0) {
    THTensor_(unsqueeze1d)(r_, r_, reduce_dimension);
  }
}

#if !defined(TH_REAL_IS_BOOL) /* non bool only part */

#define ARR(III) arr[(III)*stride]
#define IDX(III) idx[(III)*stride]

#define LONG_SWAP(AAA, BBB) swap = AAA; AAA = BBB; BBB = swap
#define REAL_SWAP(AAA, BBB) rswap = AAA; AAA = BBB; BBB = rswap

#define ARR_SWAP(III, JJJ) \
  REAL_SWAP(ARR(III), ARR(JJJ));

#define BOTH_SWAP(III, JJJ) \
  REAL_SWAP(ARR(III), ARR(JJJ)); \
  LONG_SWAP(IDX(III), IDX(JJJ))

/* Emulate NumPy behavior of putting NaNs
 * at the end of an ascending list. */
#define GT_OR_NAN(x, y) \
  ((th_isnan(x) && !(th_isnan(y))) || (x > y))

/* Implementation of the Quickselect algorithm, based on Nicolas Devillard's
public domain implementation at http://ndevilla.free.fr/median/median/
Adapted similarly to the above Quicksort algorithm. */
static void THTensor_(quickselect)(scalar_t *arr, int64_t *idx, int64_t k, int64_t elements, int64_t stride)
{
  int64_t P, L, R, i, j, swap;
  scalar_t rswap, piv;
  L = 0;
  R = elements-1;

  do {
    if (R <= L) /* One element only */
      return;

    if (R == L+1) {  /* Two elements only */
      if (ARR(L) > ARR(R)) {
        BOTH_SWAP(L, R);
      }
      return;
    }

    /* Use median of three for pivot choice */
    P=(L+R)>>1;
    BOTH_SWAP(P, L+1);
    if (ARR(L+1) > ARR(R)) { BOTH_SWAP(L+1, R); }
    if (ARR(L) > ARR(R)) { BOTH_SWAP(L, R); }
    if (ARR(L+1) > ARR(L)) { BOTH_SWAP(L+1, L); }

    i = L+1;
    j = R;
    piv = ARR(L);
    do {
      do i++; while(ARR(i) < piv);
      do j--; while(ARR(j) > piv);
      if (j < i)
        break;
      BOTH_SWAP(i, j);
    } while(1);
    BOTH_SWAP(L, j);

    /* Re-set active partition */
    if (j <= k) L=i;
    if (j >= k) R=j-1;
  } while(1);
}

#undef ARR
#undef IDX
#undef LONG_SWAP
#undef REAL_SWAP
#undef BOTH_SWAP

void THTensor_(kthvalue)(THTensor *values_, THLongTensor *indices_, THTensor *t, int64_t k, int dimension, int keepdim)
{
  THTensor *temp_;
  THLongTensor *tempi_;
  scalar_t *temp__data;
  int64_t *tempi__data;
  int64_t t_size_dim;

  THArgCheck(dimension >= 0 && dimension < THTensor_(nDimensionLegacyAll)(t), 3, "dimension out of range");
  THArgCheck(k > 0 && k <= THTensor_sizeLegacyNoScalars(t, dimension), 2, "selected index out of range");

  int in_dims = THTensor_(nDimensionLegacyAll)(t);
  THTensor_(preserveReduceDimSemantics)(values_, in_dims, dimension, keepdim);
  THLongTensor_preserveReduceDimSemantics(indices_, in_dims, dimension, keepdim);
  std::vector<int64_t> dim = THTensor_sizesLegacyNoScalars(t);
  dim[dimension] = 1;
  THTensor_(resize)(values_, dim, {});
  THLongTensor_resize(indices_, dim, {});

  t_size_dim = THTensor_sizeLegacyNoScalars(t, dimension);

  temp_ = THTensor_(new)();
  THTensor_(resize1d)(temp_, t_size_dim);
  temp__data = temp_->data<scalar_t>();

  tempi_ = THLongTensor_new();
  THLongTensor_resize1d(tempi_, t_size_dim);
  tempi__data = THLongTensor_data(tempi_);

  TH_TENSOR_DIM_APPLY3(scalar_t, t, scalar_t, values_, int64_t, indices_, dimension,
                       TH_TENSOR_DIM_APPLY3_SIZE_EQ_EXCEPT_DIM,
                       int64_t i;
                       for(i = 0; i < t_size_dim; i++)
                          temp__data[i] = t_data[i*t_stride];
                       for(i = 0; i < t_size_dim; i++)
                          tempi__data[i] = i;
                       THTensor_(quickselect)(temp__data, tempi__data, k - 1, t_size_dim, 1);
                       *values__data = temp__data[k-1];
                       *indices__data = tempi__data[k-1];);

  c10::raw::intrusive_ptr::decref(temp_);
  THLongTensor_free(tempi_);
  if (!keepdim) {
    THTensor_(squeeze1d)(values_, values_, dimension);
    THLongTensor_squeeze1d(indices_, indices_, dimension);
  }
}

static void THTensor_(propagate_names_if_named_tensor_enabled)(THTensor* result, THTensor* src) {
  at::namedinference::propagate_names(result, src);
}

#define LAB_IMPLEMENT_BASIC_FUNCTION_3_ARGS(NAME, CFUNC, THRESHOLD) \
  void THTensor_(NAME)(THTensor *r_, THTensor *t) \
  { \
    THTensor_(resizeAs)(r_, t); \
    ptrdiff_t r_Size = THTensor_(nElement)(r_); \
    int r_Contig = THTensor_(isContiguous)(r_); \
    int tContig = THTensor_(isContiguous)(t); \
    TH_TENSOR_APPLY2_PARALLEL(r_Size, r_Contig, tContig, scalar_t, r_, scalar_t, t, *r__data = CFUNC(*t_data);, THRESHOLD); \
    THTensor_(propagate_names_if_named_tensor_enabled)(r_, t); \
  }

#define LAB_IMPLEMENT_BASIC_FUNCTION_2_ARGS(NAME, CFUNC) \
  LAB_IMPLEMENT_BASIC_FUNCTION_3_ARGS(NAME, CFUNC, UNCERTAIN_TH_OMP_OVERHEAD_THRESHOLD)

#define LAB_IMPLEMENT_VECTORIZED_FUNCTION_3_ARGS(NAME, CFUNC, THRESHOLD) \
  void THTensor_(NAME)(THTensor *r_, THTensor *t) \
  { \
    THTensor_(resizeAs)(r_, t); \
    ptrdiff_t r_Size = THTensor_(nElement)(r_); \
    int r_Contig = THTensor_(isContiguous)(r_); \
    int tContig = THTensor_(isContiguous)(t); \
    if (r_Contig && tContig) { \
      TH_TENSOR_APPLY2_CONTIG(scalar_t, r_, scalar_t, t, THVector_(NAME)(r__data, t_data, r__len);); \
    } else { \
      TH_TENSOR_APPLY2_PARALLEL(r_Size, r_Contig, tContig, scalar_t, r_, scalar_t, t, *r__data = CFUNC(*t_data);, THRESHOLD); \
    } \
    THTensor_(propagate_names_if_named_tensor_enabled)(r_, t); \
  }

#define LAB_IMPLEMENT_VECTORIZED_FUNCTION_2_ARGS(NAME, CFUNC) \
  LAB_IMPLEMENT_VECTORIZED_FUNCTION_3_ARGS(NAME, CFUNC, UNCERTAIN_TH_OMP_OVERHEAD_THRESHOLD)

#define EXPAND(...) __VA_ARGS__

#define GET_4TH_ARG(ARG0, ARG1, ARG2, ARG3, ...) ARG3

#define LAB_IMPLEMENT_BASIC_FUNCTION_CHOOSE(...) \
  EXPAND(GET_4TH_ARG(__VA_ARGS__, LAB_IMPLEMENT_BASIC_FUNCTION_3_ARGS, LAB_IMPLEMENT_BASIC_FUNCTION_2_ARGS, ))

#define LAB_IMPLEMENT_VECTORIZED_FUNCTION_CHOOSE(...) \
  EXPAND(GET_4TH_ARG(__VA_ARGS__, LAB_IMPLEMENT_VECTORIZED_FUNCTION_3_ARGS, LAB_IMPLEMENT_VECTORIZED_FUNCTION_2_ARGS, ))

#define LAB_IMPLEMENT_BASIC_FUNCTION(...) EXPAND(LAB_IMPLEMENT_BASIC_FUNCTION_CHOOSE(__VA_ARGS__)(__VA_ARGS__))

#define LAB_IMPLEMENT_VECTORIZED_FUNCTION(...) EXPAND(LAB_IMPLEMENT_VECTORIZED_FUNCTION_CHOOSE(__VA_ARGS__)(__VA_ARGS__))

/*
 * LAB_IMPLEMENT_BASIC_FUNCTION is a macro with optional parameters, you can use it flexibly.
 * The macro will discard the invalid threshold if parallelization is unavailable.
 * The macro will give a default threshold even if you forget to pass one.
 * In other word,
 * (A), If parallelization is UNavailable, the two usage below is both right.
 *      (1) LAB_IMPLEMENT_BASIC_FUNCTION(type_func, func_entity, OMP_OVERHEAD_THRESHOLD) // discard the invalid threshold
 *      (2) LAB_IMPLEMENT_BASIC_FUNCTION(type_func, func_entity)
 * (B), If parallelization is available, the two usage below is also both right.
 *      (1) LAB_IMPLEMENT_BASIC_FUNCTION(type_func, func_entity, OMP_OVERHEAD_THRESHOLD)
 *      (2) LAB_IMPLEMENT_BASIC_FUNCTION(type_func, func_entity) // pass the default threshold
 * So do LAB_IMPLEMENT_VECTORIZED_FUNCTION.
*/

LAB_IMPLEMENT_BASIC_FUNCTION(neg,-)

#if defined(TH_REAL_IS_LONG)
LAB_IMPLEMENT_BASIC_FUNCTION(abs,std::abs)
#endif /* int64_t only part */

#if defined(TH_REAL_IS_SHORT) || defined(TH_REAL_IS_INT) || defined(TH_REAL_IS_CHAR)
LAB_IMPLEMENT_BASIC_FUNCTION(abs,abs)
#endif /* int only part */

#if defined(TH_REAL_IS_BYTE)
LAB_IMPLEMENT_BASIC_FUNCTION(abs,)
#endif /* for byte, identity due to it being unsigned */

/* floating point only now */
#if defined(TH_REAL_IS_FLOAT) || defined(TH_REAL_IS_DOUBLE)

#if defined (TH_REAL_IS_FLOAT)
#define TH_MATH_NAME(fn) fn##f
#else
#define TH_MATH_NAME(fn) fn
#endif

LAB_IMPLEMENT_BASIC_FUNCTION(abs,TH_MATH_NAME(fabs))

LAB_IMPLEMENT_BASIC_FUNCTION(cosh,TH_MATH_NAME(cosh),HYPER_TH_OMP_OVERHEAD_THRESHOLD)
LAB_IMPLEMENT_BASIC_FUNCTION(tanh,TH_MATH_NAME(tanh),HYPER_TH_OMP_OVERHEAD_THRESHOLD)

<<<<<<< HEAD
void THTensor_(renorm)(THTensor *res, THTensor *src, scalar_t value, int dimension, scalar_t maxnorm)
{
  THTensor *rowR, *rowS;
  dimension = at::maybe_wrap_dim(dimension, src);
  THArgCheck(dimension >= 0 && dimension < THTensor_(nDimensionLegacyNoScalars)(src), 3, "invalid dimension %d",
      dimension);
  THArgCheck(value > 0, 2, "non-positive-norm not supported");
  THArgCheck(THTensor_(nDimensionLegacyNoScalars)(src) > 1, 1, "need at least 2 dimensions, got %d dimensions",
      THTensor_(nDimensionLegacyNoScalars)(src));

  rowR = THTensor_(new)();
  rowS = THTensor_(new)();

  THTensor_(resizeAs)(res, src);

  for (int64_t i = 0; i < THTensor_sizeLegacyNoScalars(src, dimension); i++)
  {
    scalar_t norm = 0;
    scalar_t new_norm;

    THTensor_(select)(rowS, src, dimension, i);
    THTensor_(select)(rowR, res, dimension, i);
    if (value == 1) {
      TH_TENSOR_APPLY(scalar_t, rowS, norm += fabs(*rowS_data););
    } else if (value == 2) {
      TH_TENSOR_APPLY(scalar_t, rowS, accreal z = *rowS_data; norm += z*z;);
    } else if (value == INFINITY) {
      TH_TENSOR_APPLY(scalar_t, rowS, norm = THMax(norm, TH_MATH_NAME(fabs)(*rowS_data)););
    } else {
      TH_TENSOR_APPLY(scalar_t, rowS, norm += TH_MATH_NAME(pow)(TH_MATH_NAME(fabs)(*rowS_data), value););
    }

    if (value != INFINITY) {
      norm = pow(norm, 1/value);
    }

    if (norm > maxnorm)
    {
      new_norm = maxnorm / (norm + 1e-7);

      TH_TENSOR_APPLY2(
        scalar_t, rowR, scalar_t, rowS,
        *rowR_data = (*rowS_data) * new_norm;
      )
    }
    else
    {
      at::Tensor rowR_wrap = THTensor_wrap(rowR);
      at::Tensor rowS_wrap = THTensor_wrap(rowS);
      at::native::copy_(rowR_wrap, rowS_wrap);
    }
  }

  c10::raw::intrusive_ptr::decref(rowR);
  c10::raw::intrusive_ptr::decref(rowS);
}

accreal THTensor_(std_var_all)(THTensor* tensor, int64_t correction, bool take_sqrt)
    __ubsan_ignore_float_divide_by_zero__ {
  accreal mean = THTensor_wrap(tensor).mean().item<accreal>();
  accreal sum = 0;
  TH_TENSOR_APPLY(scalar_t, tensor, sum += (*tensor_data - mean)*(*tensor_data - mean););
  sum /= std::max(int64_t{0}, THTensor_(nElement)(tensor) - correction);
  if (take_sqrt) {
    return std::sqrt(sum);
  } else {
    return sum;
  }
}

=======
>>>>>>> 1fc3576d
void THTensor_(histc)(THTensor *hist, THTensor *tensor, int64_t nbins, scalar_t minvalue, scalar_t maxvalue)
{
  if (nbins <= 0) {
      THError("bins must be > 0");
  }
  scalar_t minval;
  scalar_t maxval;
  scalar_t *h_data;

  THTensor_(resize1d)(hist, nbins);
  THTensor_wrap(hist).zero_();
  minval = minvalue;
  maxval = maxvalue;
  if (minval == maxval)
  {
    minval = THTensor_wrap(tensor).min().item<scalar_t>();
    maxval = THTensor_wrap(tensor).max().item<scalar_t>();
  }
  if (minval == maxval)
  {
    minval = minval - 1;
    maxval = maxval + 1;
  }

  TORCH_CHECK(!(std::isinf(minval) || std::isinf(maxval) || std::isnan(minval) || std::isnan(maxval)), "range of [", minval, ", ", maxval, "] is not finite");
  TORCH_CHECK(minval < maxval, "max must be larger than min");

  h_data = hist->data<scalar_t>();

  TH_TENSOR_APPLY(scalar_t, tensor,
    if (*tensor_data >= minval && *tensor_data <= maxval) {
      const int bin = (int)((*tensor_data-minval) / (maxval-minval) * nbins);
      h_data[THMin(bin, nbins-1)] += 1;
    }
  );
}

#endif

#undef TH_MATH_NAME
#endif /* floating point only part */
#undef IS_NONZERO

#endif /* !defined(TH_REAL_IS_BOOL) */

#endif /* TH_GENERIC_FILE */<|MERGE_RESOLUTION|>--- conflicted
+++ resolved
@@ -244,79 +244,6 @@
 LAB_IMPLEMENT_BASIC_FUNCTION(cosh,TH_MATH_NAME(cosh),HYPER_TH_OMP_OVERHEAD_THRESHOLD)
 LAB_IMPLEMENT_BASIC_FUNCTION(tanh,TH_MATH_NAME(tanh),HYPER_TH_OMP_OVERHEAD_THRESHOLD)
 
-<<<<<<< HEAD
-void THTensor_(renorm)(THTensor *res, THTensor *src, scalar_t value, int dimension, scalar_t maxnorm)
-{
-  THTensor *rowR, *rowS;
-  dimension = at::maybe_wrap_dim(dimension, src);
-  THArgCheck(dimension >= 0 && dimension < THTensor_(nDimensionLegacyNoScalars)(src), 3, "invalid dimension %d",
-      dimension);
-  THArgCheck(value > 0, 2, "non-positive-norm not supported");
-  THArgCheck(THTensor_(nDimensionLegacyNoScalars)(src) > 1, 1, "need at least 2 dimensions, got %d dimensions",
-      THTensor_(nDimensionLegacyNoScalars)(src));
-
-  rowR = THTensor_(new)();
-  rowS = THTensor_(new)();
-
-  THTensor_(resizeAs)(res, src);
-
-  for (int64_t i = 0; i < THTensor_sizeLegacyNoScalars(src, dimension); i++)
-  {
-    scalar_t norm = 0;
-    scalar_t new_norm;
-
-    THTensor_(select)(rowS, src, dimension, i);
-    THTensor_(select)(rowR, res, dimension, i);
-    if (value == 1) {
-      TH_TENSOR_APPLY(scalar_t, rowS, norm += fabs(*rowS_data););
-    } else if (value == 2) {
-      TH_TENSOR_APPLY(scalar_t, rowS, accreal z = *rowS_data; norm += z*z;);
-    } else if (value == INFINITY) {
-      TH_TENSOR_APPLY(scalar_t, rowS, norm = THMax(norm, TH_MATH_NAME(fabs)(*rowS_data)););
-    } else {
-      TH_TENSOR_APPLY(scalar_t, rowS, norm += TH_MATH_NAME(pow)(TH_MATH_NAME(fabs)(*rowS_data), value););
-    }
-
-    if (value != INFINITY) {
-      norm = pow(norm, 1/value);
-    }
-
-    if (norm > maxnorm)
-    {
-      new_norm = maxnorm / (norm + 1e-7);
-
-      TH_TENSOR_APPLY2(
-        scalar_t, rowR, scalar_t, rowS,
-        *rowR_data = (*rowS_data) * new_norm;
-      )
-    }
-    else
-    {
-      at::Tensor rowR_wrap = THTensor_wrap(rowR);
-      at::Tensor rowS_wrap = THTensor_wrap(rowS);
-      at::native::copy_(rowR_wrap, rowS_wrap);
-    }
-  }
-
-  c10::raw::intrusive_ptr::decref(rowR);
-  c10::raw::intrusive_ptr::decref(rowS);
-}
-
-accreal THTensor_(std_var_all)(THTensor* tensor, int64_t correction, bool take_sqrt)
-    __ubsan_ignore_float_divide_by_zero__ {
-  accreal mean = THTensor_wrap(tensor).mean().item<accreal>();
-  accreal sum = 0;
-  TH_TENSOR_APPLY(scalar_t, tensor, sum += (*tensor_data - mean)*(*tensor_data - mean););
-  sum /= std::max(int64_t{0}, THTensor_(nElement)(tensor) - correction);
-  if (take_sqrt) {
-    return std::sqrt(sum);
-  } else {
-    return sum;
-  }
-}
-
-=======
->>>>>>> 1fc3576d
 void THTensor_(histc)(THTensor *hist, THTensor *tensor, int64_t nbins, scalar_t minvalue, scalar_t maxvalue)
 {
   if (nbins <= 0) {
