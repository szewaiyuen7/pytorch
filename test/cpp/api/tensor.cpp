#include <gtest/gtest.h>
#include <test/cpp/api/support.h>

#include <torch/torch.h>

#include <cmath>
#include <cstddef>
#include <vector>

#include <test/cpp/common/support.h>

using namespace torch::test;

template <typename T>
bool exactly_equal(at::Tensor left, T right) {
  return left.item<T>() == right;
}

template <typename T>
bool almost_equal(at::Tensor left, T right, double tolerance = 1e-4) {
  return std::abs(left.item<T>() - right) < tolerance;
}

#define REQUIRE_TENSOR_OPTIONS(device_, index_, type_, layout_)            \
  ASSERT_TRUE(                                                             \
      tensor.device().type() == at::Device((device_), (index_)).type());   \
  ASSERT_TRUE(                                                             \
      tensor.device().index() == at::Device((device_), (index_)).index()); \
  ASSERT_EQ(tensor.dtype(), (type_));                                      \
  ASSERT_TRUE(tensor.layout() == (layout_))

TEST(TensorTest, ToDtype) {
  auto tensor = at::empty({3, 4});
  REQUIRE_TENSOR_OPTIONS(at::kCPU, -1, at::kFloat, at::kStrided);

  tensor = tensor.to(at::kInt);
  REQUIRE_TENSOR_OPTIONS(at::kCPU, -1, at::kInt, at::kStrided);

  tensor = tensor.to(at::kChar);
  REQUIRE_TENSOR_OPTIONS(at::kCPU, -1, at::kChar, at::kStrided);

  tensor = tensor.to(at::kDouble);
  REQUIRE_TENSOR_OPTIONS(at::kCPU, -1, at::kDouble, at::kStrided);

  tensor = tensor.to(at::TensorOptions(at::kInt));
  REQUIRE_TENSOR_OPTIONS(at::kCPU, -1, at::kInt, at::kStrided);

  tensor = tensor.to(at::TensorOptions(at::kChar));
  REQUIRE_TENSOR_OPTIONS(at::kCPU, -1, at::kChar, at::kStrided);

  tensor = tensor.to(at::TensorOptions(at::kDouble));
  REQUIRE_TENSOR_OPTIONS(at::kCPU, -1, at::kDouble, at::kStrided);
}

TEST(TensorTest, ToTensorAndTensorAttributes) {
  auto tensor = at::empty({3, 4});
  REQUIRE_TENSOR_OPTIONS(at::kCPU, -1, at::kFloat, at::kStrided);

  auto other = at::empty({3, 4}, at::kInt);
  tensor = tensor.to(other);
  REQUIRE_TENSOR_OPTIONS(at::kCPU, -1, at::kInt, at::kStrided);

  other = at::empty({3, 4}, at::kDouble);
  tensor = tensor.to(other.dtype());
  REQUIRE_TENSOR_OPTIONS(at::kCPU, -1, at::kDouble, at::kStrided);
  tensor = tensor.to(other.device());
  REQUIRE_TENSOR_OPTIONS(at::kCPU, -1, at::kDouble, at::kStrided);

  other = at::empty({3, 4}, at::kLong);
  tensor = tensor.to(other.device(), other.dtype());
  REQUIRE_TENSOR_OPTIONS(at::kCPU, -1, at::kLong, at::kStrided);

  other = at::empty({3, 4}, at::kInt);
  tensor = tensor.to(other.options());
  REQUIRE_TENSOR_OPTIONS(at::kCPU, -1, at::kInt, at::kStrided);
}

// Not currently supported.
// TEST(TensorTest, ToLayout) {
//   auto tensor = at::empty({3, 4});
//   REQUIRE_TENSOR_OPTIONS(at::kCPU, -1, at::kFloat, at::kStrided);
//
//   tensor = tensor.to(at::kSparse);
//   REQUIRE_TENSOR_OPTIONS(at::kCPU, -1, at::kFloat, at::kSparse);
//
//   tensor = tensor.to(at::kStrided);
//   REQUIRE_TENSOR_OPTIONS(at::kCPU, -1, at::kFloat, at::kStrided);
// }

TEST(TensorTest, ToOptionsWithRequiresGrad) {
  {
    // Respects requires_grad
    auto tensor = torch::empty({3, 4}, at::requires_grad());
    ASSERT_TRUE(tensor.requires_grad());

    tensor = tensor.to(at::kDouble);
    ASSERT_TRUE(tensor.requires_grad());

    // Throws if requires_grad is set in TensorOptions
    // NOLINTNEXTLINE(cppcoreguidelines-avoid-goto,hicpp-avoid-goto)
    ASSERT_THROW(
        tensor.to(at::TensorOptions().requires_grad(true)), c10::Error);

    // Doesn't throw if requires_grad is not set
    tensor.to(at::TensorOptions());
    tensor.to(at::TensorOptions().requires_grad(false));
  }
  {
    auto tensor = torch::empty({3, 4});
    ASSERT_FALSE(tensor.requires_grad());

    // Respects requires_grad
    tensor = tensor.to(at::kDouble);
    ASSERT_FALSE(tensor.requires_grad());

    // Throws if requires_grad is set in TensorOptions
    // NOLINTNEXTLINE(cppcoreguidelines-avoid-goto,hicpp-avoid-goto)
    ASSERT_THROW(
        tensor.to(at::TensorOptions().requires_grad(true)), c10::Error);

    // Doesn't throw if requires_grad is not set
    tensor.to(at::TensorOptions());
    tensor.to(at::TensorOptions().requires_grad(false));
  }
}

TEST(TensorTest, ToDoesNotCopyWhenOptionsAreAllTheSame) {
  {
    auto tensor = at::empty({3, 4}, at::kFloat);
    auto hopefully_not_copy = tensor.to(at::kFloat);
    ASSERT_EQ(hopefully_not_copy.data_ptr<float>(), tensor.data_ptr<float>());
  }
  {
    auto tensor = at::empty({3, 4}, at::kFloat);
    auto hopefully_not_copy = tensor.to(tensor.options());
    ASSERT_EQ(hopefully_not_copy.data_ptr<float>(), tensor.data_ptr<float>());
  }
  {
    auto tensor = at::empty({3, 4}, at::kFloat);
    auto hopefully_not_copy = tensor.to(tensor.dtype());
    ASSERT_EQ(hopefully_not_copy.data_ptr<float>(), tensor.data_ptr<float>());
  }
  {
    auto tensor = at::empty({3, 4}, at::kFloat);
    auto hopefully_not_copy = tensor.to(tensor.device());
    ASSERT_EQ(hopefully_not_copy.data_ptr<float>(), tensor.data_ptr<float>());
  }
  {
    auto tensor = at::empty({3, 4}, at::kFloat);
    auto hopefully_not_copy = tensor.to(tensor);
    ASSERT_EQ(hopefully_not_copy.data_ptr<float>(), tensor.data_ptr<float>());
  }
}

TEST(TensorTest, AtTensorCtorScalar) {
  auto tensor = at::tensor(123);
  ASSERT_EQ(tensor.numel(), 1);
  ASSERT_EQ(tensor.dtype(), at::kInt);
  ASSERT_EQ(tensor[0].item<int32_t>(), 123);

  tensor = at::tensor(123.456f);
  ASSERT_EQ(tensor.numel(), 1);
  ASSERT_EQ(tensor.dtype(), at::kFloat);
  ASSERT_TRUE(almost_equal(tensor[0], 123.456f));

  tensor = at::tensor(123.456);
  ASSERT_EQ(tensor.numel(), 1);
  ASSERT_EQ(tensor.dtype(), at::kDouble);
  ASSERT_TRUE(almost_equal(tensor[0], 123.456));

  tensor = at::tensor(123, at::dtype(at::kFloat)) + 0.5;
  ASSERT_EQ(tensor.numel(), 1);
  ASSERT_EQ(tensor.dtype(), at::kFloat);
  ASSERT_TRUE(almost_equal(tensor[0], 123.5));

  tensor = at::tensor(c10::complex<float>(1.0, 2.0)) + 0.5;
  ASSERT_EQ(tensor.numel(), 1);
  ASSERT_EQ(tensor.dtype(), at::kComplexFloat);
  ASSERT_TRUE(almost_equal(tensor[0], c10::complex<float>(1.5, 2.0)));

  tensor = at::tensor(c10::complex<float>(1.0, 2.0), at::dtype(at::kComplexFloat)) + 0.5;
  ASSERT_EQ(tensor.numel(), 1);
  ASSERT_EQ(tensor.dtype(), at::kComplexFloat);
  ASSERT_TRUE(almost_equal(tensor[0], c10::complex<float>(1.5, 2.0)));

  tensor = at::tensor(c10::complex<double>(1.0, 2.0)) + 0.5;
  ASSERT_EQ(tensor.numel(), 1);
  ASSERT_EQ(tensor.dtype(), at::kComplexDouble);
  ASSERT_TRUE(almost_equal(tensor[0], c10::complex<double>(1.5, 2.0)));

  tensor = at::tensor(c10::complex<float>(1.0, 2.0), at::dtype(at::kComplexDouble)) + 0.5;
  ASSERT_EQ(tensor.numel(), 1);
  ASSERT_EQ(tensor.dtype(), at::kComplexDouble);
  ASSERT_TRUE(almost_equal(tensor[0], c10::complex<double>(1.5, 2.0)));
}

TEST(TensorTest, AtTensorCtorSingleDim) {
  auto tensor = at::tensor({1, 2, 3});
  ASSERT_EQ(tensor.numel(), 3);
  ASSERT_EQ(tensor.dtype(), at::kInt);
  ASSERT_TRUE(exactly_equal(tensor[0], 1));
  ASSERT_TRUE(exactly_equal(tensor[1], 2));
  ASSERT_TRUE(exactly_equal(tensor[2], 3));

  tensor = at::tensor(std::vector<int>({1, 2, 3}));
  ASSERT_EQ(tensor.numel(), 3);
  ASSERT_EQ(tensor.dtype(), at::kInt);
  ASSERT_TRUE(exactly_equal(tensor[0], 1));
  ASSERT_TRUE(exactly_equal(tensor[1], 2));
  ASSERT_TRUE(exactly_equal(tensor[2], 3));

  tensor = at::tensor({1.5, 2.25, 3.125});
  ASSERT_EQ(tensor.numel(), 3);
  ASSERT_EQ(tensor.dtype(), at::kDouble);
  ASSERT_TRUE(almost_equal(tensor[0], 1.5));
  ASSERT_TRUE(almost_equal(tensor[1], 2.25));
  ASSERT_TRUE(almost_equal(tensor[2], 3.125));

  tensor = at::tensor({c10::complex<float>(1.5, 0.15), c10::complex<float>(1.5, 0.15), c10::complex<float>(3.125, 0.3125)});
  ASSERT_EQ(tensor.numel(), 3);
  ASSERT_EQ(tensor.dtype(), at::kComplexFloat);
  ASSERT_TRUE(almost_equal(tensor[0], c10::complex<float>(1.5, 0.15)));
  ASSERT_TRUE(almost_equal(tensor[1], c10::complex<float>(1.5, 0.15)));
  ASSERT_TRUE(almost_equal(tensor[2], c10::complex<float>(3.125, 0.3125)));

  tensor = at::tensor({c10::complex<double>(1.5, 0.15), c10::complex<double>(1.5, 0.15), c10::complex<double>(3.125, 0.3125)});
  ASSERT_EQ(tensor.numel(), 3);
  ASSERT_EQ(tensor.dtype(), at::kComplexDouble);
  ASSERT_TRUE(almost_equal(tensor[0], c10::complex<double>(1.5, 0.15)));
  ASSERT_TRUE(almost_equal(tensor[1], c10::complex<double>(1.5, 0.15)));
  ASSERT_TRUE(almost_equal(tensor[2], c10::complex<double>(3.125, 0.3125)));

  tensor = at::tensor({1.1, 2.2, 3.3}, at::dtype(at::kInt));
  ASSERT_EQ(tensor.numel(), 3);
  ASSERT_EQ(tensor.dtype(), at::kInt);
  ASSERT_EQ(tensor.layout(), at::kStrided);
  ASSERT_TRUE(exactly_equal(tensor[0], 1));
  ASSERT_TRUE(exactly_equal(tensor[1], 2));
  ASSERT_TRUE(exactly_equal(tensor[2], 3));

  tensor = at::tensor(std::vector<double>({1.5, 2.25, 3.125}));
  ASSERT_EQ(tensor.numel(), 3);
  ASSERT_EQ(tensor.dtype(), at::kDouble);
  ASSERT_TRUE(almost_equal(tensor[0], 1.5));
  ASSERT_TRUE(almost_equal(tensor[1], 2.25));
  ASSERT_TRUE(almost_equal(tensor[2], 3.125));

  tensor = at::tensor(std::vector<c10::complex<float>>({c10::complex<float>(1.5, 0.15), c10::complex<float>(1.5, 0.15), c10::complex<float>(3.125, 0.3125)}));
  ASSERT_EQ(tensor.numel(), 3);
  ASSERT_EQ(tensor.dtype(), at::kComplexFloat);
  ASSERT_TRUE(almost_equal(tensor[0], c10::complex<float>(1.5, 0.15)));
  ASSERT_TRUE(almost_equal(tensor[1], c10::complex<float>(1.5, 0.15)));
  ASSERT_TRUE(almost_equal(tensor[2], c10::complex<float>(3.125, 0.3125)));

  tensor = at::tensor(std::vector<c10::complex<double>>({c10::complex<double>(1.5, 0.15), c10::complex<double>(1.5, 0.15), c10::complex<double>(3.125, 0.3125)}));
  ASSERT_EQ(tensor.numel(), 3);
  ASSERT_EQ(tensor.dtype(), at::kComplexDouble);
  ASSERT_TRUE(almost_equal(tensor[0], c10::complex<double>(1.5, 0.15)));
  ASSERT_TRUE(almost_equal(tensor[1], c10::complex<double>(1.5, 0.15)));
  ASSERT_TRUE(almost_equal(tensor[2], c10::complex<double>(3.125, 0.3125)));

  std::vector<int> v = {1, 2, 3, 4, 5, 6, 7, 8, 9, 10};
  tensor = at::tensor(v);
  ASSERT_EQ(tensor.numel(), v.size());
  ASSERT_EQ(tensor.dtype(), at::kInt);
  for (size_t i = 0; i < v.size(); ++i) {
    ASSERT_TRUE(exactly_equal(tensor[i], v.at(i)));
  }

  std::vector<double> w = {1.1, 2.2, 3.3, 4.4, 5.5, 6.6, 7.7, 8.8, 9.9, 10.0};
  tensor = at::tensor(w);
  ASSERT_EQ(tensor.numel(), w.size());
  ASSERT_EQ(tensor.dtype(), at::kDouble);
  for (size_t i = 0; i < w.size(); ++i) {
    ASSERT_TRUE(almost_equal(tensor[i], w.at(i)));
  }

  std::vector<c10::complex<double>> x = {
    {1.1, -1.1}, {2.2, -2.2}, {3.3, -3.3}, {4.4, -4.4}, {5.5, -5.5},
    {6.6, -6.6}, {7.7, -7.7}, {8.8, -8.8}, {9.9, -9.9}, {10.0, -10.0}
  };
  tensor = at::tensor(x);
  ASSERT_EQ(tensor.numel(), x.size());
  ASSERT_EQ(tensor.dtype(), at::kComplexDouble);
  for (size_t i = 0; i < x.size(); ++i) {
    ASSERT_TRUE(almost_equal(tensor[i], x.at(i)));
  }
}

TEST(TensorTest, AtTensorCastRealToComplex) {
  auto tensor = at::tensor(std::vector<double>({1.5, 2.5, 3.5}), at::kComplexDouble);
  ASSERT_EQ(tensor.numel(), 3);
  ASSERT_EQ(tensor.dtype(), at::kComplexDouble);
  ASSERT_TRUE(almost_equal(tensor[0], c10::complex<double>(1.5)));
  ASSERT_TRUE(almost_equal(tensor[1], c10::complex<double>(2.5)));
  ASSERT_TRUE(almost_equal(tensor[2], c10::complex<double>(3.5)));

  tensor = at::tensor({1.5, 2.5, 3.5}, at::kComplexDouble);
  ASSERT_EQ(tensor.numel(), 3);
  ASSERT_EQ(tensor.dtype(), at::kComplexDouble);
  ASSERT_TRUE(almost_equal(tensor[0], c10::complex<double>(1.5)));
  ASSERT_TRUE(almost_equal(tensor[1], c10::complex<double>(2.5)));
  ASSERT_TRUE(almost_equal(tensor[2], c10::complex<double>(3.5)));

  tensor = at::tensor(1.5, at::kComplexDouble);
  ASSERT_EQ(tensor.numel(), 1);
  ASSERT_EQ(tensor.dtype(), at::kComplexDouble);
  ASSERT_TRUE(almost_equal(tensor[0], c10::complex<double>(1.5)));
}

TEST(TensorTest, AtTensorCastComplexToRealErrorChecks) {
  {
    ASSERT_THROWS_WITH(at::tensor(c10::complex<float>(0.1, 0.2), at::kFloat),
      "\"tensor_cpu\" not implemented for 'Float'");
  }
  {
    ASSERT_THROWS_WITH(at::tensor({c10::complex<float>(0.1, 0.2)}, at::kFloat),
      "\"tensor_cpu\" not implemented for 'Float'");
  }
  {
    ASSERT_THROWS_WITH(at::tensor(std::vector<c10::complex<float>>{c10::complex<float>(0.1, 0.2)}, at::kFloat),
      "\"tensor_cpu\" not implemented for 'Float'");
  }
}

TEST(TensorTest, TorchTensorCtorScalarIntegralType) {
  auto tensor = torch::tensor(123);
  ASSERT_EQ(tensor.numel(), 1);
  ASSERT_EQ(tensor.sizes(), std::vector<int64_t>({}));
  ASSERT_EQ(tensor.dtype(), at::kLong);
  ASSERT_EQ(tensor.item<int64_t>(), 123);
}

void test_TorchTensorCtorScalarFloatingType_expected_dtype(c10::ScalarType default_dtype) {
  AutoDefaultDtypeMode dtype_mode(default_dtype);

  auto tensor = torch::tensor(123.456f);
  ASSERT_EQ(tensor.numel(), 1);
  ASSERT_EQ(tensor.sizes(), std::vector<int64_t>({}));
  ASSERT_EQ(tensor.dtype(), default_dtype);
  ASSERT_TRUE(almost_equal(tensor, 123.456f));

  tensor = torch::tensor(123.456);
  ASSERT_EQ(tensor.numel(), 1);
  ASSERT_EQ(tensor.sizes(), std::vector<int64_t>({}));
  ASSERT_EQ(tensor.dtype(), default_dtype);
  ASSERT_TRUE(almost_equal(tensor, 123.456));

  tensor = torch::tensor({123.456});
  ASSERT_EQ(tensor.numel(), 1);
  ASSERT_EQ(tensor.sizes(), std::vector<int64_t>({1}));
  ASSERT_EQ(tensor.dtype(), default_dtype);
  ASSERT_TRUE(almost_equal(tensor[0], 123.456));
}

TEST(TensorTest, TorchTensorCtorScalarFloatingType) {
  test_TorchTensorCtorScalarFloatingType_expected_dtype(/*default_dtype=*/torch::kFloat);
  test_TorchTensorCtorScalarFloatingType_expected_dtype(/*default_dtype=*/torch::kDouble);
}

TEST(TensorTest, TorchTensorCtorScalarBoolType) {
  auto tensor = torch::tensor(true);
  ASSERT_EQ(tensor.numel(), 1);
  ASSERT_EQ(tensor.sizes(), std::vector<int64_t>({}));
  ASSERT_EQ(tensor.dtype(), at::kBool);
  ASSERT_TRUE(exactly_equal(tensor, true));

  tensor = torch::tensor({true});
  ASSERT_EQ(tensor.numel(), 1);
  ASSERT_EQ(tensor.sizes(), std::vector<int64_t>({1}));
  ASSERT_EQ(tensor.dtype(), at::kBool);
  ASSERT_TRUE(exactly_equal(tensor[0], true));
}

TEST(TensorTest, TorchTensorCtorSingleDimIntegralType) {
  auto tensor = torch::tensor({1, 2, 3});
  ASSERT_EQ(tensor.numel(), 3);
  ASSERT_EQ(tensor.sizes(), std::vector<int64_t>({3}));
  ASSERT_EQ(tensor.dtype(), at::kLong);
  ASSERT_TRUE(exactly_equal(tensor[0], 1));
  ASSERT_TRUE(exactly_equal(tensor[1], 2));
  ASSERT_TRUE(exactly_equal(tensor[2], 3));

  tensor = torch::tensor(at::ArrayRef<int>({1, 2, 3}));
  ASSERT_EQ(tensor.numel(), 3);
  ASSERT_EQ(tensor.sizes(), std::vector<int64_t>({3}));
  ASSERT_EQ(tensor.dtype(), at::kLong);
  ASSERT_TRUE(exactly_equal(tensor[0], 1));
  ASSERT_TRUE(exactly_equal(tensor[1], 2));
  ASSERT_TRUE(exactly_equal(tensor[2], 3));

  tensor = torch::tensor(std::vector<int>({1, 2, 3}));
  ASSERT_EQ(tensor.numel(), 3);
  ASSERT_EQ(tensor.sizes(), std::vector<int64_t>({3}));
  ASSERT_EQ(tensor.dtype(), at::kLong);
  ASSERT_TRUE(exactly_equal(tensor[0], 1));
  ASSERT_TRUE(exactly_equal(tensor[1], 2));
  ASSERT_TRUE(exactly_equal(tensor[2], 3));

  tensor = torch::tensor(at::ArrayRef<int64_t>({1, 2, 3}));
  ASSERT_EQ(tensor.numel(), 3);
  ASSERT_EQ(tensor.sizes(), std::vector<int64_t>({3}));
  ASSERT_EQ(tensor.dtype(), at::kLong);
  ASSERT_TRUE(exactly_equal(tensor[0], 1));
  ASSERT_TRUE(exactly_equal(tensor[1], 2));
  ASSERT_TRUE(exactly_equal(tensor[2], 3));

  tensor = torch::tensor(std::vector<int64_t>({1, 2, 3}));
  ASSERT_EQ(tensor.numel(), 3);
  ASSERT_EQ(tensor.sizes(), std::vector<int64_t>({3}));
  ASSERT_EQ(tensor.dtype(), at::kLong);
  ASSERT_TRUE(exactly_equal(tensor[0], 1));
  ASSERT_TRUE(exactly_equal(tensor[1], 2));
  ASSERT_TRUE(exactly_equal(tensor[2], 3));
}

void test_TorchTensorCtorSingleDimFloatingType_expected_dtype(c10::ScalarType default_dtype) {
  AutoDefaultDtypeMode dtype_mode(default_dtype);

  auto tensor = torch::tensor({1.5, 2.25, 3.125});
  ASSERT_EQ(tensor.numel(), 3);
  ASSERT_EQ(tensor.sizes(), std::vector<int64_t>({3}));
  ASSERT_EQ(tensor.dtype(), default_dtype);
  ASSERT_TRUE(almost_equal(tensor[0], 1.5));
  ASSERT_TRUE(almost_equal(tensor[1], 2.25));
  ASSERT_TRUE(almost_equal(tensor[2], 3.125));

  tensor = torch::tensor({1.5f, 2.25f, 3.125f});
  ASSERT_EQ(tensor.numel(), 3);
  ASSERT_EQ(tensor.sizes(), std::vector<int64_t>({3}));
  ASSERT_EQ(tensor.dtype(), default_dtype);
  ASSERT_TRUE(almost_equal(tensor[0], 1.5f));
  ASSERT_TRUE(almost_equal(tensor[1], 2.25f));
  ASSERT_TRUE(almost_equal(tensor[2], 3.125f));

  tensor = torch::tensor(at::ArrayRef<float>({1.5f, 2.25f, 3.125f}));
  ASSERT_EQ(tensor.numel(), 3);
  ASSERT_EQ(tensor.dtype(), default_dtype);
  ASSERT_TRUE(almost_equal(tensor[0], 1.5));
  ASSERT_TRUE(almost_equal(tensor[1], 2.25));
  ASSERT_TRUE(almost_equal(tensor[2], 3.125));

  tensor = torch::tensor(std::vector<float>({1.5f, 2.25f, 3.125f}));
  ASSERT_EQ(tensor.numel(), 3);
  ASSERT_EQ(tensor.sizes(), std::vector<int64_t>({3}));
  ASSERT_EQ(tensor.dtype(), default_dtype);
  ASSERT_TRUE(almost_equal(tensor[0], 1.5));
  ASSERT_TRUE(almost_equal(tensor[1], 2.25));
  ASSERT_TRUE(almost_equal(tensor[2], 3.125));

  tensor = torch::tensor(at::ArrayRef<double>({1.5, 2.25, 3.125}));
  ASSERT_EQ(tensor.numel(), 3);
  ASSERT_EQ(tensor.dtype(), default_dtype);
  ASSERT_TRUE(almost_equal(tensor[0], 1.5));
  ASSERT_TRUE(almost_equal(tensor[1], 2.25));
  ASSERT_TRUE(almost_equal(tensor[2], 3.125));

  tensor = torch::tensor(std::vector<double>({1.5, 2.25, 3.125}));
  ASSERT_EQ(tensor.numel(), 3);
  ASSERT_EQ(tensor.sizes(), std::vector<int64_t>({3}));
  ASSERT_EQ(tensor.dtype(), default_dtype);
  ASSERT_TRUE(almost_equal(tensor[0], 1.5));
  ASSERT_TRUE(almost_equal(tensor[1], 2.25));
  ASSERT_TRUE(almost_equal(tensor[2], 3.125));
}

TEST(TensorTest, TorchTensorCtorSingleDimFloatingType) {
  test_TorchTensorCtorSingleDimFloatingType_expected_dtype(/*default_dtype=*/torch::kFloat);
  test_TorchTensorCtorSingleDimFloatingType_expected_dtype(/*default_dtype=*/torch::kDouble);
}

TEST(TensorTest, TorchTensorCtorSingleDimBoolType) {
  auto tensor = torch::tensor({true, false, true});
  ASSERT_EQ(tensor.numel(), 3);
  ASSERT_EQ(tensor.sizes(), std::vector<int64_t>({3}));
  ASSERT_EQ(tensor.dtype(), at::kBool);
  ASSERT_TRUE(exactly_equal(tensor[0], true));
  ASSERT_TRUE(exactly_equal(tensor[1], false));
  ASSERT_TRUE(exactly_equal(tensor[2], true));

  tensor = torch::tensor(at::ArrayRef<bool>({true, false, true}));
  ASSERT_EQ(tensor.numel(), 3);
  ASSERT_EQ(tensor.sizes(), std::vector<int64_t>({3}));
  ASSERT_EQ(tensor.dtype(), at::kBool);
  ASSERT_TRUE(exactly_equal(tensor[0], true));
  ASSERT_TRUE(exactly_equal(tensor[1], false));
  ASSERT_TRUE(exactly_equal(tensor[2], true));
}

TEST(TensorTest, TorchTensorCtorMultiDimIntegralType) {
  {
    auto tensor = torch::tensor({{1, 2}});
    ASSERT_EQ(tensor.dtype(), torch::kLong);
    ASSERT_EQ(tensor.sizes(), std::vector<int64_t>({1, 2}));
    ASSERT_TRUE(torch::allclose(tensor, torch::arange(1, 3, torch::kLong).view(tensor.sizes())));
    ASSERT_FALSE(tensor.requires_grad());
  }
  {
    auto tensor = torch::tensor({{1}, {2}});
    ASSERT_EQ(tensor.dtype(), torch::kLong);
    ASSERT_EQ(tensor.sizes(), std::vector<int64_t>({2, 1}));
    ASSERT_TRUE(torch::allclose(tensor, torch::arange(1, 3, torch::kLong).view(tensor.sizes())));
    ASSERT_FALSE(tensor.requires_grad());
  }
  {
    auto tensor = torch::tensor({{{1, 2}}});
    ASSERT_EQ(tensor.dtype(), torch::kLong);
    ASSERT_EQ(tensor.sizes(), std::vector<int64_t>({1, 1, 2}));
    ASSERT_TRUE(torch::allclose(tensor, torch::arange(1, 3, torch::kLong).view(tensor.sizes())));
    ASSERT_FALSE(tensor.requires_grad());
  }
  {
    auto tensor = torch::tensor({{{1}, {2}}});
    ASSERT_EQ(tensor.dtype(), torch::kLong);
    ASSERT_EQ(tensor.sizes(), std::vector<int64_t>({1, 2, 1}));
    ASSERT_TRUE(torch::allclose(tensor, torch::arange(1, 3, torch::kLong).view(tensor.sizes())));
    ASSERT_FALSE(tensor.requires_grad());
  }
  {
    auto tensor = torch::tensor({{1, 2}, {3, 4}});
    ASSERT_EQ(tensor.dtype(), torch::kLong);
    ASSERT_EQ(tensor.sizes(), std::vector<int64_t>({2, 2}));
    ASSERT_TRUE(torch::allclose(tensor, torch::arange(1, 5, torch::kLong).view(tensor.sizes())));
    ASSERT_FALSE(tensor.requires_grad());
  }
  {
    auto tensor = torch::tensor({{{{{{{{{{1}}}}}}}}}});
    ASSERT_EQ(tensor.dtype(), torch::kLong);
    ASSERT_EQ(tensor.sizes(), std::vector<int64_t>({1, 1, 1, 1, 1, 1, 1, 1, 1, 1}));
    ASSERT_TRUE(torch::allclose(tensor, torch::full({1}, 1, torch::kLong).view(tensor.sizes())));
    ASSERT_FALSE(tensor.requires_grad());
  }
  {
    auto tensor = torch::tensor({{{{{{{{{{1, 2}}}}}}}}}});
    ASSERT_EQ(tensor.dtype(), torch::kLong);
    ASSERT_EQ(tensor.sizes(), std::vector<int64_t>({1, 1, 1, 1, 1, 1, 1, 1, 1, 2}));
    ASSERT_TRUE(torch::allclose(tensor, torch::arange(1, 3, torch::kLong).view(tensor.sizes())));
    ASSERT_FALSE(tensor.requires_grad());
  }
}

void test_TorchTensorCtorMultiDimFloatingType_expected_dtype(c10::ScalarType default_dtype) {
  AutoDefaultDtypeMode dtype_mode(default_dtype);
  {
    auto tensor = torch::tensor({{1.0, 2.0}});
    ASSERT_EQ(tensor.dtype(), default_dtype);
    ASSERT_EQ(tensor.sizes(), std::vector<int64_t>({1, 2}));
    ASSERT_TRUE(torch::allclose(tensor, torch::arange(1, 3, default_dtype).view(tensor.sizes())));
    ASSERT_FALSE(tensor.requires_grad());
  }
  {
    auto tensor = torch::tensor({{{{{{{{1.0, 2.0, 3.0}}}}}, {{{{{4.0, 5.0, 6.0}}}}}, {{{{{7.0, 8.0, 9.0}}}}}}}});
    ASSERT_EQ(tensor.dtype(), default_dtype);
    ASSERT_EQ(tensor.sizes(), std::vector<int64_t>({1, 1, 3, 1, 1, 1, 1, 3}));
    ASSERT_TRUE(torch::allclose(tensor, torch::arange(1, 10, default_dtype).view(tensor.sizes())));
    ASSERT_FALSE(tensor.requires_grad());
  }
}

TEST(TensorTest, TorchTensorCtorMultiDimFloatingType) {
  test_TorchTensorCtorMultiDimFloatingType_expected_dtype(/*default_dtype=*/torch::kFloat);
  test_TorchTensorCtorMultiDimFloatingType_expected_dtype(/*default_dtype=*/torch::kDouble);
}

TEST(TensorTest, TorchTensorCtorMultiDimBoolType) {
  {
    auto tensor = torch::tensor({{true, false}});
    ASSERT_EQ(tensor.dtype(), torch::kBool);
    ASSERT_EQ(tensor.sizes(), std::vector<int64_t>({1, 2}));
    auto expected = torch::empty(tensor.sizes(), torch::kBool);
    expected[0][0] = true;
    expected[0][1] = false;
    ASSERT_TRUE(torch::equal(tensor, expected));
    ASSERT_FALSE(tensor.requires_grad());
  }
  {
    auto tensor = torch::tensor({{true}, {false}});
    ASSERT_EQ(tensor.dtype(), torch::kBool);
    ASSERT_EQ(tensor.sizes(), std::vector<int64_t>({2, 1}));
    auto expected = torch::empty(tensor.sizes(), torch::kBool);
    expected[0][0] = true;
    expected[1][0] = false;
    ASSERT_TRUE(torch::equal(tensor, expected));
    ASSERT_FALSE(tensor.requires_grad());
  }
}

TEST(TensorTest, TorchTensorCtorMultiDimWithOptions) {
  {
    auto tensor = torch::tensor({{1, 2}}, torch::dtype(torch::kInt));
    ASSERT_EQ(tensor.dtype(), torch::kInt);
    ASSERT_EQ(tensor.sizes(), std::vector<int64_t>({1, 2}));
    ASSERT_TRUE(torch::allclose(tensor, torch::arange(1, 3, torch::kInt).view(tensor.sizes())));
    ASSERT_FALSE(tensor.requires_grad());
  }
  {
    auto tensor = torch::tensor({{1, 2}, {3, 4}}, torch::dtype(torch::kFloat).requires_grad(true));
    ASSERT_EQ(tensor.dtype(), torch::kFloat);
    ASSERT_EQ(tensor.sizes(), std::vector<int64_t>({2, 2}));
    ASSERT_TRUE(torch::allclose(tensor, torch::arange(1, 5, torch::kFloat).view(tensor.sizes())));
    ASSERT_TRUE(tensor.requires_grad());
  }
}

TEST(TensorTest, TorchTensorCtorMultiDimErrorChecks) {
  {
    ASSERT_THROWS_WITH(torch::tensor({{{2, 3, 4}, {{5, 6}, {7}}}}),
      "Expected all sub-lists to have sizes: 2 (e.g. {5, 6}), but got sub-list {7} with sizes: 1");
  }
  {
    ASSERT_THROWS_WITH(torch::tensor({{{1, 2.0}, {1, 2.0}}}),
      "Expected all elements of the tensor to have the same scalar type: Int, but got element of scalar type: Double");
  }
  {
    ASSERT_THROWS_WITH(torch::tensor({{{true, 2.0, 3}, {true, 2.0, 3}}}),
      "Expected all elements of the tensor to have the same scalar type: Bool, but got element of scalar type: Double");
  }
  {
    ASSERT_THROWS_WITH(torch::tensor({{{true}, {2}}}),
      "Expected all elements of the tensor to have the same scalar type: Bool, but got element of scalar type: Int");
  }
  {
    ASSERT_THROWS_WITH(torch::tensor({{{true, 2}}}),
      "Expected all elements of the tensor to have the same scalar type: Bool, but got element of scalar type: Int");
  }
}

TEST(TensorTest, TorchTensorCastRealToComplex) {
  auto tensor = torch::tensor(std::vector<double>({1.5, 2.5, 3.5}), torch::kComplexDouble);
  ASSERT_EQ(tensor.numel(), 3);
  ASSERT_EQ(tensor.dtype(), torch::kComplexDouble);
  ASSERT_TRUE(almost_equal(tensor[0], c10::complex<double>(1.5)));
  ASSERT_TRUE(almost_equal(tensor[1], c10::complex<double>(2.5)));
  ASSERT_TRUE(almost_equal(tensor[2], c10::complex<double>(3.5)));

  tensor = torch::tensor({1.5, 2.5, 3.5}, torch::kComplexDouble);
  ASSERT_EQ(tensor.numel(), 3);
  ASSERT_EQ(tensor.dtype(), torch::kComplexDouble);
  ASSERT_TRUE(almost_equal(tensor[0], c10::complex<double>(1.5)));
  ASSERT_TRUE(almost_equal(tensor[1], c10::complex<double>(2.5)));
  ASSERT_TRUE(almost_equal(tensor[2], c10::complex<double>(3.5)));

  tensor = torch::tensor(1.5, torch::kComplexDouble);
  ASSERT_EQ(tensor.numel(), 1);
  ASSERT_EQ(tensor.dtype(), torch::kComplexDouble);
  ASSERT_TRUE(almost_equal(tensor, c10::complex<double>(1.5)));
}

TEST(TensorTest, TorchTensorCastComplexToRealErrorChecks) {
  {
    ASSERT_THROWS_WITH(torch::tensor(c10::complex<float>(0.1, 0.2), torch::kFloat),
      "value cannot be converted to type float without overflow");
  }
  {
    ASSERT_THROWS_WITH(torch::tensor({c10::complex<float>(0.1, 0.2), c10::complex<float>(0.3, 0.4)}, torch::kFloat),
      "value cannot be converted to type float without overflow");
  }
  {
    ASSERT_THROWS_WITH(torch::tensor(std::vector<c10::complex<float>>{c10::complex<float>(0.1, 0.2), c10::complex<float>(0.3, 0.4)}, torch::kFloat),
      "can not do torch::tensor(complex, dtype=non-complex) because complex can not be casted to real number without loss of information");
  }
}

void test_TorchTensorCtorMultiDim_CUDA_expected_dtype(c10::ScalarType default_dtype) {
  AutoDefaultDtypeMode dtype_mode(default_dtype);

  auto tensor = torch::tensor(
    {{{{{{{{1.0, 2.0, 3.0}}}}}, {{{{{4.0, 5.0, 6.0}}}}}, {{{{{7.0, 8.0, 9.0}}}}}}}},
    torch::dtype(default_dtype).device(torch::kCUDA));
  ASSERT_TRUE(tensor.device().is_cuda());
  ASSERT_EQ(tensor.dtype(), default_dtype);
  ASSERT_EQ(tensor.sizes(), std::vector<int64_t>({1, 1, 3, 1, 1, 1, 1, 3}));
  ASSERT_TRUE(torch::allclose(
    tensor,
    torch::arange(1, 10, default_dtype).view(tensor.sizes()).to(torch::kCUDA)));
  ASSERT_FALSE(tensor.requires_grad());
}

TEST(TensorTest, TorchTensorCtorMultiDim_CUDA) {
  test_TorchTensorCtorMultiDim_CUDA_expected_dtype(/*default_dtype=*/torch::kFloat);
  test_TorchTensorCtorMultiDim_CUDA_expected_dtype(/*default_dtype=*/torch::kDouble);
}

void test_TorchTensorCtorZeroSizedDim_expected_dtype(c10::ScalarType default_dtype) {
  AutoDefaultDtypeMode dtype_mode(default_dtype);
  {
    auto tensor = torch::tensor({});
    ASSERT_EQ(tensor.numel(), 0);
    ASSERT_EQ(tensor.sizes(), std::vector<int64_t>({0}));
    ASSERT_EQ(tensor.dtype(), default_dtype);
    ASSERT_FALSE(tensor.requires_grad());
  }
  {
    auto tensor = torch::tensor({{}, {}});
    ASSERT_EQ(tensor.numel(), 0);
    ASSERT_EQ(tensor.sizes(), std::vector<int64_t>({2, 0}));
    ASSERT_EQ(tensor.dtype(), default_dtype);
    ASSERT_FALSE(tensor.requires_grad());
  }
  {
    auto tensor = torch::tensor({{{}, {}}});
    ASSERT_EQ(tensor.numel(), 0);
    ASSERT_EQ(tensor.sizes(), std::vector<int64_t>({1, 2, 0}));
    ASSERT_EQ(tensor.dtype(), default_dtype);
    ASSERT_FALSE(tensor.requires_grad());
  }
  {
    auto tensor = torch::tensor({{{}}});
    ASSERT_EQ(tensor.numel(), 0);
    ASSERT_EQ(tensor.sizes(), std::vector<int64_t>({1, 1, 0}));
    ASSERT_EQ(tensor.dtype(), default_dtype);
    ASSERT_FALSE(tensor.requires_grad());
  }
  {
    auto tensor = torch::tensor({{{{{{{{}}}}}}}});
    ASSERT_EQ(tensor.numel(), 0);
    ASSERT_EQ(tensor.sizes(), std::vector<int64_t>({1, 1, 1, 1, 1, 1, 1, 0}));
    ASSERT_EQ(tensor.dtype(), default_dtype);
    ASSERT_FALSE(tensor.requires_grad());
  }
  {
    auto tensor = torch::tensor({{{{{{{{}}}}, {{{{}}}}}}}});
    ASSERT_EQ(tensor.numel(), 0);
    ASSERT_EQ(tensor.sizes(), std::vector<int64_t>({1, 1, 1, 2, 1, 1, 1, 0}));
    ASSERT_EQ(tensor.dtype(), default_dtype);
    ASSERT_FALSE(tensor.requires_grad());
  }
  {
    auto tensor = torch::tensor({{{{{{{{{{}}}}}}}}}});
    ASSERT_EQ(tensor.numel(), 0);
    ASSERT_EQ(tensor.sizes(), std::vector<int64_t>({1, 1, 1, 1, 1, 1, 1, 1, 1, 0}));
    ASSERT_EQ(tensor.dtype(), default_dtype);
    ASSERT_FALSE(tensor.requires_grad());
  }
}

TEST(TensorTest, TorchTensorCtorZeroSizedDim) {
  test_TorchTensorCtorZeroSizedDim_expected_dtype(/*default_dtype=*/torch::kFloat);
  test_TorchTensorCtorZeroSizedDim_expected_dtype(/*default_dtype=*/torch::kDouble);
}

void test_TorchTensorCtorWithoutSpecifyingDtype_expected_dtype(c10::ScalarType default_dtype) {
  AutoDefaultDtypeMode dtype_mode(default_dtype);

  ASSERT_EQ(torch::tensor({1., 2., 3.}).dtype(), default_dtype);
  ASSERT_EQ(torch::tensor({{1., 2., 3.}}).dtype(), default_dtype);
  ASSERT_EQ(torch::tensor({1., 2., 3.}, torch::TensorOptions()).dtype(), default_dtype);
  ASSERT_EQ(torch::tensor({{1., 2., 3.}}, torch::TensorOptions()).dtype(), default_dtype);
}

TEST(TensorTest, TorchTensorCtorWithoutSpecifyingDtype) {
  ASSERT_EQ(torch::tensor({1, 2, 3}).dtype(), torch::kLong);
  ASSERT_EQ(torch::tensor({{1, 2, 3}}).dtype(), torch::kLong);
  ASSERT_EQ(torch::tensor({1, 2, 3}, torch::TensorOptions()).dtype(), torch::kLong);
  ASSERT_EQ(torch::tensor({{1, 2, 3}}, torch::TensorOptions()).dtype(), torch::kLong);

  test_TorchTensorCtorWithoutSpecifyingDtype_expected_dtype(/*default_dtype=*/torch::kFloat);
  test_TorchTensorCtorWithoutSpecifyingDtype_expected_dtype(/*default_dtype=*/torch::kDouble);
}

void test_TorchTensorCtorWithNonDtypeOptions_expected_dtype(c10::ScalarType default_dtype) {
  AutoDefaultDtypeMode dtype_mode(default_dtype);

  ASSERT_EQ(torch::tensor({1, 2, 3}, torch::TensorOptions()).dtype(), torch::kLong);
  ASSERT_EQ(torch::tensor(at::ArrayRef<int>({1, 2, 3}), torch::TensorOptions()).dtype(), torch::kLong);
  ASSERT_EQ(torch::tensor(std::vector<int>({1, 2, 3}), torch::TensorOptions()).dtype(), torch::kLong);

  ASSERT_EQ(torch::tensor({1., 2., 3.}, torch::TensorOptions()).dtype(), default_dtype);
  ASSERT_EQ(torch::tensor(at::ArrayRef<double>({1., 2., 3.}), torch::TensorOptions()).dtype(), default_dtype);
  ASSERT_EQ(torch::tensor(std::vector<double>({1., 2., 3.}), torch::TensorOptions()).dtype(), default_dtype);

  ASSERT_EQ(torch::tensor({1.f, 2.f, 3.f}, torch::TensorOptions()).dtype(), default_dtype);
  ASSERT_EQ(torch::tensor(at::ArrayRef<float>({1.f, 2.f, 3.f}), torch::TensorOptions()).dtype(), default_dtype);
  ASSERT_EQ(torch::tensor(std::vector<float>({1.f, 2.f, 3.f}), torch::TensorOptions()).dtype(), default_dtype);
}

TEST(TensorTest, TorchTensorCtorWithNonDtypeOptions) {
  test_TorchTensorCtorWithNonDtypeOptions_expected_dtype(/*default_dtype=*/torch::kFloat);
  test_TorchTensorCtorWithNonDtypeOptions_expected_dtype(/*default_dtype=*/torch::kDouble);
}

void test_Arange_expected_dtype(c10::ScalarType default_dtype) {
  AutoDefaultDtypeMode dtype_mode(default_dtype);

  ASSERT_EQ(torch::arange(0., 5).dtype(), default_dtype);
}

TEST(TensorTest, Arange) {
  {
    auto x = torch::arange(0, 5);
    ASSERT_EQ(x.dtype(), torch::kLong);
  }
  test_Arange_expected_dtype(torch::kFloat);
  test_Arange_expected_dtype(torch::kDouble);
}

TEST(TensorTest, PrettyPrintTensorDataContainer) {
  {
    ASSERT_EQ(
      c10::str(torch::detail::TensorDataContainer(1.1)),
      "1.1");
  }
  {
    ASSERT_EQ(
      c10::str(torch::detail::TensorDataContainer({1.1, 2.2})),
      "{1.1, 2.2}");
  }
  {
    ASSERT_EQ(
      c10::str(torch::detail::TensorDataContainer({{1, 2}, {3, 4}})),
      "{{1, 2}, {3, 4}}");
  }
  {
    ASSERT_EQ(
      c10::str(torch::detail::TensorDataContainer({{{{{{{{1.1, 2.2, 3.3}}}}}, {{{{{4.4, 5.5, 6.6}}}}}, {{{{{7.7, 8.8, 9.9}}}}}}}})),
      "{{{{{{{{1.1, 2.2, 3.3}}}}}, {{{{{4.4, 5.5, 6.6}}}}}, {{{{{7.7, 8.8, 9.9}}}}}}}}");
  }
  {
    ASSERT_EQ(
      c10::str(torch::detail::TensorDataContainer({{{{{{{{{{1}}}}}}}}}})),
      "{{{{{{{{{{1}}}}}}}}}}");
  }
  {
    ASSERT_EQ(
      c10::str(torch::detail::TensorDataContainer({{{{{{{{{{}}}}}}}}}})),
      "{{{{{{{{{{}}}}}}}}}}");
  }
  {
    ASSERT_EQ(
      c10::str(torch::detail::TensorDataContainer({{{{{{{{{{1, 2}}}}}}}}}})),
      "{{{{{{{{{{1, 2}}}}}}}}}}");
  }
  {
    ASSERT_EQ(
      c10::str(torch::detail::TensorDataContainer(at::ArrayRef<double>({1.1, 2.2}))),
      "{1.1, 2.2}");
  }
  {
    ASSERT_EQ(
      c10::str(torch::detail::TensorDataContainer(std::vector<double>({1.1, 2.2}))),
      "{1.1, 2.2}");
  }
}

TEST(TensorTest, TensorDataContainerCallingAccessorOfWrongType) {
  {
    ASSERT_THROWS_WITH(
      torch::detail::TensorDataContainer(1.1).init_list(),
      "Can only call `init_list()` on a TensorDataContainer that has `is_init_list() == true`");
    ASSERT_THROWS_WITH(
      torch::detail::TensorDataContainer(1.1).tensor(),
      "Can only call `tensor()` on a TensorDataContainer that has `is_tensor() == true`");
  }
  {
    ASSERT_THROWS_WITH(
      torch::detail::TensorDataContainer({1.1, 2.2}).scalar(),
      "Can only call `scalar()` on a TensorDataContainer that has `is_scalar() == true`");
    ASSERT_THROWS_WITH(
      torch::detail::TensorDataContainer({1.1, 2.2}).tensor(),
      "Can only call `tensor()` on a TensorDataContainer that has `is_tensor() == true`");
  }
  {
    ASSERT_THROWS_WITH(
      torch::detail::TensorDataContainer(at::ArrayRef<double>({1.1, 2.2})).scalar(),
      "Can only call `scalar()` on a TensorDataContainer that has `is_scalar() == true`");
    ASSERT_THROWS_WITH(
      torch::detail::TensorDataContainer(at::ArrayRef<double>({1.1, 2.2})).init_list(),
      "Can only call `init_list()` on a TensorDataContainer that has `is_init_list() == true`");
  }
}

TEST(TensorTest, FromBlob) {
  std::vector<double> v = {1.0, 2.0, 3.0};
  auto tensor = torch::from_blob(
      v.data(), v.size(), torch::dtype(torch::kFloat64).requires_grad(true));
  ASSERT_TRUE(tensor.requires_grad());
  ASSERT_EQ(tensor.dtype(), torch::kFloat64);
  ASSERT_EQ(tensor.numel(), 3);
  ASSERT_EQ(tensor[0].item<double>(), 1);
  ASSERT_EQ(tensor[1].item<double>(), 2);
  ASSERT_EQ(tensor[2].item<double>(), 3);
  // Above syntax did not copy the data, and has nullptr deleter context.
  ASSERT_EQ(tensor.storage().data_ptr().get_context(), nullptr);
}

TEST(TensorTest, FromBlobUsesDeleter) {
  bool called = false;
  {
    std::vector<int32_t> v = {1, 2, 3};
    auto tensor = torch::from_blob(
        v.data(),
        v.size(),
        /*deleter=*/[&called](void* data) { called = true; },
        torch::kInt32);
  }
  ASSERT_TRUE(called);
}

TEST(TensorTest, FromBlobWithStrides) {
  // clang-format off
  std::vector<int32_t> v = {
    1, 2, 3,
    4, 5, 6,
    7, 8, 9
  };
  // clang-format on
  auto tensor = torch::from_blob(
      v.data(),
      /*sizes=*/{3, 3},
      /*strides=*/{1, 3},
      torch::kInt32);
  ASSERT_EQ(tensor.dtype(), torch::kInt32);
  ASSERT_EQ(tensor.numel(), 9);
  const std::vector<int64_t> expected_strides = {1, 3};
  ASSERT_EQ(tensor.strides(), expected_strides);
  for (int64_t i = 0; i < tensor.size(0); ++i) {
    for (int64_t j = 0; j < tensor.size(1); ++j) {
      // NOTE: This is column major because the strides are swapped.
      EXPECT_EQ(tensor[i][j].item<int32_t>(), 1 + (j * tensor.size(1)) + i);
    }
  }
}

TEST(TensorTest, Item) {
  {
    torch::Tensor tensor = torch::tensor(3.14);
    torch::Scalar scalar = tensor.item();
    ASSERT_NEAR(scalar.to<float>(), 3.14, 1e-5);
  }
  {
    torch::Tensor tensor = torch::tensor(123);
    torch::Scalar scalar = tensor.item();
    ASSERT_EQ(scalar.to<int>(), 123);
  }
}

TEST(TensorTest, Item_CUDA) {
  {
    torch::Tensor tensor = torch::tensor(3.14, torch::kCUDA);
    torch::Scalar scalar = tensor.item();
    ASSERT_NEAR(scalar.to<float>(), 3.14, 1e-5);
  }
  {
    torch::Tensor tensor = torch::tensor(123, torch::kCUDA);
    torch::Scalar scalar = tensor.item();
    ASSERT_EQ(scalar.to<int>(), 123);
  }
}

TEST(TensorTest, DataPtr) {
  auto tensor = at::empty({3, 4}, at::kFloat);
  auto tensor_not_copy = tensor.to(tensor.options());
  ASSERT_EQ(tensor_not_copy.data_ptr<float>(), tensor.data_ptr<float>());
  ASSERT_EQ(tensor_not_copy.data_ptr(), tensor.data_ptr());
}

TEST(TensorTest, Data) {
  const auto tensor = torch::rand({3, 3});
  ASSERT_TRUE(torch::equal(tensor, tensor.data()));
}

TEST(TensorTest, BackwardAndGrad) {
  auto x = torch::tensor({5}, torch::dtype(torch::kFloat).requires_grad(true));
  auto y = x * x;
  y.backward();
  ASSERT_EQ(x.grad().item<float>(), 10.0);
}

TEST(TensorTest, BackwardCreatesOnesGrad) {
  const auto x = torch::tensor({5}, torch::dtype(torch::kFloat).requires_grad(true));
  x.backward();
  ASSERT_TRUE(torch::equal(x.grad(),
              torch::ones_like(x)));
}

TEST(TensorTest, BackwardNonScalarOutputs) {
  auto x = torch::randn({5, 5}, torch::requires_grad());
  auto y = x * x;
  ASSERT_THROWS_WITH(y.backward(),
    "grad can be implicitly created only for scalar outputs");
}

TEST(TensorTest, IsLeaf) {
  auto x = torch::tensor({5}, torch::dtype(torch::kFloat).requires_grad(true));
  auto y = x * x;
  ASSERT_TRUE(x.is_leaf());
  ASSERT_FALSE(y.is_leaf());
}

TEST(TensorTest, OutputNr) {
  auto x = torch::tensor({5}, torch::dtype(torch::kFloat).requires_grad(true));
  auto y = x * x;
  ASSERT_EQ(x.output_nr(), 0);
  ASSERT_EQ(y.output_nr(), 0);
}

TEST(TensorTest, Version) {
  auto x = torch::ones(3);
  ASSERT_EQ(x._version(), 0);
  x.mul_(2);
  ASSERT_EQ(x._version(), 1);
  x.add_(1);
  ASSERT_EQ(x._version(), 2);
}

TEST(TensorTest, Detach) {
  auto x = torch::tensor({5}, torch::dtype(torch::kFloat).requires_grad(true));
  auto y = x * x;
  const auto y_detached = y.detach();
  ASSERT_FALSE(y.is_leaf());
  ASSERT_TRUE(y_detached.is_leaf());
  ASSERT_FALSE(y_detached.requires_grad());
}

TEST(TensorTest, DetachInplace) {
  auto x = torch::tensor({5}, torch::dtype(torch::kFloat).requires_grad(true));
  auto y = x * x;
  auto y_detached = y.detach_();
  ASSERT_TRUE(y.is_leaf());
  ASSERT_FALSE(y.requires_grad());
  ASSERT_TRUE(y_detached.is_leaf());
  ASSERT_FALSE(y_detached.requires_grad());
}

TEST(TensorTest, SetData) {
  auto x = torch::randn({5});
  auto y = torch::randn({5});
  ASSERT_FALSE(torch::equal(x, y));
  ASSERT_NE(x.data_ptr<float>(), y.data_ptr<float>());

  x.set_data(y);
  ASSERT_TRUE(torch::equal(x, y));
  ASSERT_EQ(x.data_ptr<float>(), y.data_ptr<float>());
}

TEST(TensorTest, RequiresGradInplace) {
  auto x = torch::tensor({5.0});
  x.requires_grad_(true);
  ASSERT_TRUE(x.requires_grad());

  auto y = x * x;
  ASSERT_THROWS_WITH(y.requires_grad_(false),
    "you can only change requires_grad flags of leaf variables.");

  x.requires_grad_(false);
  ASSERT_FALSE(x.requires_grad());

  const auto int_tensor = torch::tensor({5}, at::TensorOptions().dtype(torch::kInt));
  ASSERT_THROWS_WITH(int_tensor.requires_grad_(true),
    "Only Tensors of floating point and complex dtype can require gradients");
}

TEST(TensorTest, StdDimension) {
  // Test that std(0) doesn't select the std(unbiased=False) overload (gh-40287)
  auto x = torch::randn({4, 3});
  auto std = x.std(0);

  ASSERT_EQ(x.var(0).numel(), 3);
  ASSERT_EQ(x.std(0).numel(), 3);

  ASSERT_EQ(x.var(0, /*unbiased=*/true).numel(), 3);
  ASSERT_EQ(x.std(0, /*unbiased=*/true).numel(), 3);

  ASSERT_EQ(torch::var(x, 0).numel(), 3);
  ASSERT_EQ(std::get<0>(torch::var_mean(x, 0)).numel(), 3);
  ASSERT_EQ(torch::std(x, 0).numel(), 3);
  ASSERT_EQ(std::get<0>(torch::std_mean(x, 0)).numel(), 3);

  ASSERT_EQ(torch::var(x, 0, /*unbiased=*/true).numel(), 3);
  ASSERT_EQ(std::get<0>(torch::var_mean(x, 0, /*unbiased=*/true)).numel(), 3);
  ASSERT_EQ(torch::std(x, 0, /*unbiased=*/true).numel(), 3);
  ASSERT_EQ(std::get<0>(torch::std_mean(x, 0, /*unbiased=*/true)).numel(), 3);
}

<<<<<<< HEAD
// NOLINTNEXTLINE(cppcoreguidelines-avoid-non-const-global-variables)
=======
>>>>>>> b176feec
TEST(TensorTest, ReshapeAlias) {
  // Tests the behavior of the _reshape_alias private operator so
  // that it matches the behavior of as_strided and view.
  auto x = torch::randn({3, 3});
  ASSERT_TRUE(torch::equal(
    torch::_reshape_alias(x, {2, 2}, {1, 2}),
    torch::as_strided(x, {2, 2}, {1, 2})
  ));
  ASSERT_TRUE(torch::equal(
    torch::_reshape_alias(x, {9}, {1}),
    x.view({-1})
  ));

  // Test that the backward works fine.
  auto y = torch::randn({3, 3}, torch::requires_grad(true));
  auto z = torch::clone(y).detach().requires_grad_(true);
  (y * y).view({-1}).mean().backward();
  torch::_reshape_alias((z * z), {9}, {1}).mean().backward();
  ASSERT_TRUE(torch::equal(
    y.grad(),
    z.grad()
  ));
}<|MERGE_RESOLUTION|>--- conflicted
+++ resolved
@@ -1072,10 +1072,6 @@
   ASSERT_EQ(std::get<0>(torch::std_mean(x, 0, /*unbiased=*/true)).numel(), 3);
 }
 
-<<<<<<< HEAD
-// NOLINTNEXTLINE(cppcoreguidelines-avoid-non-const-global-variables)
-=======
->>>>>>> b176feec
 TEST(TensorTest, ReshapeAlias) {
   // Tests the behavior of the _reshape_alias private operator so
   // that it matches the behavior of as_strided and view.
