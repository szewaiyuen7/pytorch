--- conflicted
+++ resolved
@@ -175,49 +175,6 @@
     ]
 
 
-<<<<<<< HEAD
-# tests incompatible with tsan or asan
-if not (TEST_WITH_ASAN or TEST_WITH_TSAN or IS_WINDOWS or IS_MACOS):
-    class StartProcessesTest(unittest.TestCase):
-        def setUp(self):
-            self.test_dir = tempfile.mkdtemp(prefix=f"{self.__class__.__name__}_")
-
-            if NO_MULTIPROCESSING_SPAWN:  # python 2.7 doesn't have spawn
-                self._start_methods = ["fork"]
-            else:
-                self._start_methods = ["fork", "spawn"]
-
-        def tearDown(self):
-            shutil.rmtree(self.test_dir)
-
-        def log_dir(self):
-            return tempfile.mkdtemp(dir=self.test_dir)
-
-        def assert_in_file(self, expected: List[str], filename: str) -> None:
-            expected = [f"{line.rstrip()}\n" for line in expected]
-            with open(filename, "r") as fp:
-                actual = fp.readlines()
-                for line in expected:
-                    self.assertIn(line, actual)
-
-        def assert_pids_noexist(self, pids: Dict[int, int]):
-            for local_rank, pid in pids.items():
-                with self.assertRaises(
-                    OSError, msg=f"local_rank: {local_rank} pid: {pid} should not exist"
-                ):
-                    os.kill(pid, 0)
-
-        def test_to_map(self):
-            local_world_size = 2
-            self.assertEqual({0: Std.OUT, 1: Std.OUT}, to_map(Std.OUT, local_world_size))
-            self.assertEqual(
-                {0: Std.NONE, 1: Std.OUT}, to_map({1: Std.OUT}, local_world_size)
-            )
-            self.assertEqual(
-                {0: Std.ERR, 1: Std.OUT}, to_map({0: Std.ERR, 1: Std.OUT}, local_world_size)
-            )
-
-=======
 def bin(name: str):
     dir = os.path.dirname(__file__)
     return os.path.join(dir, "bin", name)
@@ -305,7 +262,6 @@
                 {0: Std.ERR, 1: Std.OUT}, to_map({0: Std.ERR, 1: Std.OUT}, local_world_size)
             )
 
->>>>>>> 52d1ffb7
         def test_invalid_log_dir(self):
             with tempfile.NamedTemporaryFile(dir=self.test_dir) as not_a_dir:
                 cases = {
@@ -362,7 +318,6 @@
                 log_dir=self.log_dir(),
                 start_method="fork",
             )
-<<<<<<< HEAD
 
             self.assertIsNone(pc.wait(timeout=0.1, period=0.01))
             self.assertIsNotNone(pc.wait(period=0.1))
@@ -377,21 +332,6 @@
                 envs={0: {}},
                 log_dir=self.log_dir(),
                 start_method="fork",
-=======
-
-            self.assertIsNone(pc.wait(timeout=0.1, period=0.01))
-            self.assertIsNotNone(pc.wait(period=0.1))
-            self.assertTrue(pc._stderr_tail.stopped())
-            self.assertTrue(pc._stdout_tail.stopped())
-
-        def test_multiprocess_context_close(self):
-            pc = start_processes(
-                name="sleep",
-                entrypoint=time.sleep,
-                args={0: (1,)},
-                envs={0: {}},
-                log_dir=self.log_dir(),
-                start_method="fork",
             )
 
             pids = pc.pids()
@@ -407,17 +347,11 @@
                 args={0: (1,)},
                 envs={0: {}},
                 log_dir=self.log_dir(),
->>>>>>> 52d1ffb7
             )
 
             pids = pc.pids()
             pc.close()
             self.assert_pids_noexist(pids)
-<<<<<<< HEAD
-            self.assertTrue(pc._stderr_tail.stopped())
-            self.assertTrue(pc._stdout_tail.stopped())
-=======
->>>>>>> 52d1ffb7
 
         def test_function_with_tensor(self):
             for start_method in self._start_methods:
@@ -447,7 +381,6 @@
                         log_dir=self.log_dir(),
                         start_method=start_method,
                     )
-<<<<<<< HEAD
 
                     results = pc.wait(period=0.1)
                     self.assertEqual({0: None, 1: None}, results.return_values)
@@ -498,58 +431,6 @@
 
                     results = pc.wait(period=0.1)
 
-=======
-
-                    results = pc.wait(period=0.1)
-                    self.assertEqual({0: None, 1: None}, results.return_values)
-
-        @sandcastle_skip_if(
-            TEST_WITH_ASAN or TEST_WITH_TSAN, "tests incompatible with tsan or asan"
-        )
-        def test_function_large_ret_val(self):
-            # python multiprocessing.queue module uses pipes and actually PipedQueues
-            # This means that if a single object is greater than a pipe size
-            # the writer process will block until reader process will start
-            # reading the pipe.
-            # This test makes a worker fn to return huge output, around ~10 MB
-
-            size = 200000
-            for start_method in self._start_methods:
-                with self.subTest(start_method=start_method):
-                    pc = start_processes(
-                        name="echo",
-                        entrypoint=echo_large,
-                        args={0: (size,), 1: (size,), 2: (size,), 3: (size,)},
-                        envs={0: {}, 1: {}, 2: {}, 3: {}},
-                        log_dir=self.log_dir(),
-                        start_method=start_method,
-                    )
-
-                    results = pc.wait(period=0.1)
-                    for i in range(pc.nprocs):
-                        self.assertEqual(size, len(results.return_values[i]))
-
-        def test_function_raise(self):
-            """
-            run 2x copies of echo2, raise an exception on the first
-            """
-            RAISE = True
-
-            for start_method in self._start_methods:
-                with self.subTest(start_method=start_method):
-                    log_dir = self.log_dir()
-                    pc = start_processes(
-                        name="echo",
-                        entrypoint=echo2,
-                        args={0: ("hello", RAISE), 1: ("world",)},
-                        envs={0: {}, 1: {}},
-                        log_dir=log_dir,
-                        start_method=start_method,
-                    )
-
-                    results = pc.wait(period=0.1)
-
->>>>>>> 52d1ffb7
                     self.assert_pids_noexist(pc.pids())
                     self.assertEqual(1, len(results.failures))
                     self.assertFalse(results.return_values)
@@ -568,31 +449,16 @@
                     )
                     self.assertTrue(pc._stderr_tail.stopped())
                     self.assertTrue(pc._stdout_tail.stopped())
-<<<<<<< HEAD
 
         ########################################
         # start_processes as binary tests
         ########################################
-
-        def bin(self, name: str):
-            dir = os.path.dirname(__file__)
-            return os.path.join(dir, "bin", name)
-=======
-
-        ########################################
-        # start_processes as binary tests
-        ########################################
->>>>>>> 52d1ffb7
 
         def test_binary_exit(self):
             FAIL = 138
             pc = start_processes(
                 name="echo",
-<<<<<<< HEAD
-                entrypoint=self.bin("echo1.py"),
-=======
                 entrypoint=bin("echo1.py"),
->>>>>>> 52d1ffb7
                 args={0: ("--exitcode", FAIL, "foo"), 1: ("--exitcode", 0, "bar")},
                 envs={0: {"RANK": "0"}, 1: {"RANK": "1"}},
                 log_dir=self.log_dir(),
@@ -600,7 +466,6 @@
             )
 
             results = pc.wait(period=0.1)
-<<<<<<< HEAD
 
             self.assertTrue(results.is_failed())
             self.assertEqual(1, len(results.failures))
@@ -619,33 +484,6 @@
         def test_binary_raises(self):
             pc = start_processes(
                 name="echo",
-                entrypoint=self.bin("echo2.py"),
-                args={0: ("--raises", "true", "foo"), 1: ("bar",)},
-                envs={0: {"RANK": "0"}, 1: {"RANK": "1"}},
-                log_dir=self.log_dir(),
-            )
-
-            results = pc.wait(period=0.1)
-
-=======
-
-            self.assertTrue(results.is_failed())
-            self.assertEqual(1, len(results.failures))
-
-            failure = results.failures[0]
-            self.assertEqual(138, failure.exitcode)
-            self.assertEqual("<N/A>", failure.signal_name())
-            self.assertEqual("<NONE>", failure.error_file_data["message"])
-            self.assert_in_file([f"exit {FAIL} from 0"], results.stderrs[0])
-            self.assert_in_file([], results.stdouts[0])
-            self.assertFalse(results.stderrs[1])
-            self.assertFalse(results.stdouts[1])
-            self.assertTrue(pc._stderr_tail.stopped())
-            self.assertTrue(pc._stdout_tail.stopped())
-
-        def test_binary_raises(self):
-            pc = start_processes(
-                name="echo",
                 entrypoint=bin("echo2.py"),
                 args={0: ("--raises", "true", "foo"), 1: ("bar",)},
                 envs={0: {"RANK": "0"}, 1: {"RANK": "1"}},
@@ -654,7 +492,6 @@
 
             results = pc.wait(period=0.1)
 
->>>>>>> 52d1ffb7
             self.assert_pids_noexist(pc.pids())
             self.assertTrue(results.is_failed())
             self.assertEqual(1, len(results.failures))
@@ -756,11 +593,7 @@
                 with self.subTest(redirs=redirs):
                     pc = start_processes(
                         name="echo",
-<<<<<<< HEAD
-                        entrypoint=self.bin("echo1.py"),
-=======
                         entrypoint=bin("echo1.py"),
->>>>>>> 52d1ffb7
                         args={0: ("hello",), 1: ("hello",)},
                         envs={0: {"RANK": "0"}, 1: {"RANK": "1"}},
                         log_dir=self.log_dir(),
@@ -792,11 +625,7 @@
         def test_binary_redirect_and_tee(self):
             pc = start_processes(
                 name="trainer",
-<<<<<<< HEAD
-                entrypoint=self.bin("echo1.py"),
-=======
                 entrypoint=bin("echo1.py"),
->>>>>>> 52d1ffb7
                 args={0: ("hello",), 1: ("world",)},
                 envs={0: {"RANK": "0"}, 1: {"RANK": "1"}},
                 log_dir=self.log_dir(),
@@ -853,11 +682,7 @@
         def test_binary_signal(self):
             pc = start_processes(
                 name="echo",
-<<<<<<< HEAD
-                entrypoint=self.bin("echo3.py"),
-=======
                 entrypoint=bin("echo3.py"),
->>>>>>> 52d1ffb7
                 args={0: ("--segfault", "true", "foo"), 1: ("bar",)},
                 envs={0: {"RANK": "0"}, 1: {"RANK": "1"}},
                 log_dir=self.log_dir(),
@@ -980,8 +805,6 @@
                     self.assertFalse(results.stdouts[1])
                     self.assertTrue(pc._stderr_tail.stopped())
                     self.assertTrue(pc._stdout_tail.stopped())
-<<<<<<< HEAD
-=======
 
         def test_no_zombie_process_binary(self):
             signals = [signal.SIGTERM, signal.SIGINT, signal.SIGHUP, signal.SIGQUIT]
@@ -1019,7 +842,6 @@
                 # os.kill would raise OSError
                 with self.assertRaises(OSError):
                     os.kill(child_pid, 0)
->>>>>>> 52d1ffb7
 
 
 if __name__ == "__main__":
