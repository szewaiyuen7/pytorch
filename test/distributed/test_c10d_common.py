--- conflicted
+++ resolved
@@ -440,13 +440,9 @@
 
 # TSAN is not fork-safe since we're forking in a multi-threaded environment
 if not TEST_WITH_TSAN:
-<<<<<<< HEAD
-    class DistributedDataParallelTest(AbstractDistributedDataParallelTest, MultiProcessTestCase):
-=======
     class DistributedDataParallelTest(
         AbstractDistributedDataParallelTest, MultiProcessTestCase
     ):
->>>>>>> 52d1ffb7
 
         def setUp(self):
             super(DistributedDataParallelTest, self).setUp()
@@ -457,24 +453,14 @@
 
         def test_invalid_powerSGD_state(self):
             for start_powerSGD_iter, use_error_feedback, warm_start in product(
-<<<<<<< HEAD
-                    [0, 1], [True, False], [True, False]
-=======
                 [0, 1], [True, False], [True, False]
->>>>>>> 52d1ffb7
             ):
                 if not use_error_feedback and not warm_start:
                     continue
                 with self.assertRaisesRegex(
-<<<<<<< HEAD
-                        ValueError,
-                        "Expect `start_powerSGD_iter` > 1 if `use_error_feedback` or `warm_start` is enabled, "
-                        "because PowerSGD can only be applied after the first two iterations in DDP.",
-=======
                     ValueError,
                     "Expect `start_powerSGD_iter` > 1 if `use_error_feedback` or `warm_start` is enabled, "
                     "because PowerSGD can only be applied after the first two iterations in DDP.",
->>>>>>> 52d1ffb7
                 ):
                     state = powerSGD.PowerSGDState(
                         process_group=None,
@@ -662,10 +648,6 @@
 # TSAN is not fork-safe since we're forking in a multi-threaded environment
 if not TEST_WITH_TSAN:
     class CommTest(AbstractCommTest, MultiProcessTestCase):
-<<<<<<< HEAD
-
-=======
->>>>>>> 52d1ffb7
         def setUp(self):
             super(CommTest, self).setUp()
             if sys.platform == "win32":
