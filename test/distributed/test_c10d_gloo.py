import copy
import logging
import math
import operator
import os
import random
import sys
import tempfile
from functools import reduce
from itertools import groupby

import torch
import torch.distributed as c10d

if not c10d.is_available():
    print("c10d not available, skipping tests", file=sys.stderr)
    sys.exit(0)

import test_c10d_common
import torch.distributed as dist
import torch.nn.functional as F
import torch.testing._internal.common_utils as common
from test_c10d_common import (
    LOOPBACK,
    gpus_for_rank,
    Task,
    ModuleForDdpCommHook,
    SparseGradientModule,
)
from torch import nn
from torch.nn.parallel import DistributedDataParallel
from torch.testing._internal.common_distributed import (
    MultiProcessTestCase,
    requires_gloo,
    skip_if_lt_x_gpu,
    simple_sparse_reduce_tests,
    skip_if_win32,
    create_device,
    verify_ddp_error_logged,
    skip_if_rocm,
)
from torch.testing._internal.common_utils import (
    TestCase,
    run_tests,
    retry_on_connect_failures,
    TEST_WITH_TSAN,
    sandcastle_skip,
)

if TEST_WITH_TSAN:
    print("Skip as TSAN is not fork-safe since we're forking in a multi-threaded environment", file=sys.stderr)
    sys.exit(0)

if TEST_WITH_TSAN:
    print("Skip as TSAN is not fork-safe since we're forking in a multi-threaded environment", file=sys.stderr)
    sys.exit(0)


def simple_reduce_tests(rank, world_size):
    tests = [
        (
            c10d.ReduceOp.SUM,
            torch.tensor([rank + 1.0]),
            torch.tensor([float(world_size * (world_size + 1) / 2)]),
        ),
        (
            c10d.ReduceOp.PRODUCT,
            torch.tensor([rank + 1.0]),
            torch.tensor([float(math.factorial(world_size))]),
        ),
        (
            c10d.ReduceOp.MIN,
            torch.tensor([rank + 1.0]),
            torch.tensor([1.0]),
        ),
        (
            c10d.ReduceOp.MAX,
            torch.tensor([rank + 1.0]),
            torch.tensor([world_size]),
        ),
    ]

    # Generate tests for BAND.
    # The bit that is set changes in every iteration to check
    # that the output changes accordingly.
    for i in range(4):
        vin = rank | (1 << i)
        vout = 1 << i
        tests.append(
            (
                c10d.ReduceOp.BAND,
                torch.tensor([vin], dtype=torch.int32),
                torch.tensor([vout], dtype=torch.int32),
            ),
        )

    # Generate tests for BOR.
    # These emulate a larger world size per iteration by having every
    # rank contribute multiple values that are pre-OR'ed.
    for i in range(1, 5):
        vin = reduce(operator.or_, [rank * i + j for j in range(i)])
        vout = reduce(operator.or_, range(world_size * i))
        tests.append(
            (
                c10d.ReduceOp.BOR,
                torch.tensor([vin], dtype=torch.int32),
                torch.tensor([vout], dtype=torch.int32),
            ),
        )

    # Generate tests for XOR.
    # These emulate a larger world size per iteration by having every
    # rank contribute multiple values that are pre-XOR'ed.
    for i in range(1, 5):
        vin = reduce(operator.xor, [rank * i + j for j in range(i)])
        vout = reduce(operator.xor, range(world_size * i))
        tests.append(
            (
                c10d.ReduceOp.BXOR,
                torch.tensor([vin], dtype=torch.int32),
                torch.tensor([vout], dtype=torch.int32),
            ),
        )

    return tests


def simple_coalesced_reduce_tests(rank, world_size):
    return [
        (
            c10d.ReduceOp.SUM,
            [torch.tensor([rank + 1]), torch.tensor([(rank + 1) ** 2])],
            [
                torch.tensor([float(world_size * (world_size + 1) / 2)]),
                torch.tensor(
                    [float(world_size * (world_size + 1) * (2 * world_size + 1) / 6)]
                ),
            ],
        ),
        (
            c10d.ReduceOp.PRODUCT,
            [torch.tensor([rank + 1.0]), torch.tensor([rank + 2.0])],
            [
                torch.tensor([float(math.factorial(world_size))]),
                torch.tensor([float(math.factorial(world_size + 1))]),
            ],
        ),
        (
            c10d.ReduceOp.MIN,
            [torch.tensor([rank + x]) for x in [0.0, 1.0]],
            [torch.tensor([0.0]), torch.tensor([1.0])],
        ),
        (
            c10d.ReduceOp.MAX,
            [torch.tensor([rank + x]) for x in [1.0, 2.0]],
            [torch.tensor([world_size]), torch.tensor([world_size + 1.0])],
        ),
    ]


def simple_multi_input_reduce_tests(rank, world_size):
    return [
        (
            c10d.ReduceOp.SUM,
            [torch.tensor([2 * rank + 0.0]), torch.tensor([2 * rank + 1.0])],
            torch.tensor([float(world_size * (2 * world_size - 1))]),
        ),
        (
            c10d.ReduceOp.PRODUCT,
            [torch.tensor([2 * rank + 1.0]), torch.tensor([2 * rank + 2.0])],
            torch.tensor([float(math.factorial(2 * world_size))]),
        ),
        (
            c10d.ReduceOp.MIN,
            [torch.tensor([2 * rank + 1.0]), torch.tensor([2 * rank + 2.0])],
            torch.tensor([1.0]),
        ),
        (
            c10d.ReduceOp.MAX,
            [torch.tensor([2 * rank + 1.0]), torch.tensor([2 * rank + 2.0])],
            torch.tensor([2 * world_size]),
        ),
    ]


class RendezvousEnvTest(TestCase):
    @requires_gloo()
    @retry_on_connect_failures
    def test_logging_init(self):
        os.environ["WORLD_SIZE"] = "1"
        os.environ["MASTER_ADDR"] = "127.0.0.1"
        os.environ["MASTER_PORT"] = str(common.find_free_port())
        os.environ["RANK"] = "0"

        previous_handlers = logging.root.handlers

        c10d.init_process_group(backend="gloo", init_method="env://")

        current_handlers = logging.root.handlers
        self.assertEqual(len(previous_handlers), len(current_handlers))
        for current, previous in zip(current_handlers, previous_handlers):
            self.assertEqual(current, previous)

        c10d.destroy_process_group()


class TimeoutTest(test_c10d_common.AbstractTimeoutTest, TestCase):
    @requires_gloo()
    @retry_on_connect_failures
    def test_default_store_timeout_gloo(self):
        self._test_default_store_timeout("gloo")


@requires_gloo()
class ProcessGroupGlooTest(MultiProcessTestCase):
    def _create_process_group_gloo(self, store, rank, world_size, opts):
        pg = c10d.ProcessGroupGloo(store, self.rank, self.world_size, opts)
        dist.barrier(group=pg)
        return pg

    def setUp(self):
        super(ProcessGroupGlooTest, self).setUp()

        # For Windows platform, Python does not support fork, change it to spawn here.
        if sys.platform == "win32":
            self._spawn_processes()
        else:
            self._fork_processes()

    def opts(self, threads=2):
        opts = c10d.ProcessGroupGloo._Options()
        opts._timeout = 5.0
        opts._devices = [create_device(interface=LOOPBACK)]
        opts._threads = threads
        return opts

    def test_multi_device_constructor(self):
        store = c10d.FileStore(self.file_name, self.world_size)
        opts = c10d.ProcessGroupGloo._Options()
        opts._timeout = 5.0
        opts._devices = [
            create_device(interface=LOOPBACK),
            create_device(interface=LOOPBACK),
        ]
        pg = self._create_process_group_gloo(store, self.rank, self.world_size, opts)

        # Execute 2x the number of operations to ensure we use every device.
        for fut in [pg.allreduce(torch.ones(i + 1)).get_future() for i in range(4)]:
            fut.wait()

    def test_empty_tensors(self):
        store = c10d.FileStore(self.file_name, self.world_size)
        pg = self._create_process_group_gloo(
            store, self.rank, self.world_size, self.opts()
        )

        xs = [torch.FloatTensor([])]
        fut = pg.broadcast(xs).get_future()
        fut.wait()
        output = fut.value()
        self.assertEqual(0, output[0].numel())
        self.assertEqualIgnoreType(xs[0], output[0])

    def test_broadcast_checks(self):
        store = c10d.FileStore(self.file_name, self.world_size)
        pg = self._create_process_group_gloo(
            store, self.rank, self.world_size, self.opts()
        )

        t1 = torch.zeros([1], dtype=torch.float32)
        t2 = torch.zeros([1], dtype=torch.float64)
        t3 = torch.zeros([2], dtype=torch.float32)

        with self.assertRaisesRegex(ValueError, "invalid root rank"):
            opts = c10d.BroadcastOptions()
            opts.rootRank = -1
            opts.rootTensor = 0
            pg.broadcast([t1], opts)

        with self.assertRaisesRegex(ValueError, "invalid root rank"):
            opts = c10d.BroadcastOptions()
            opts.rootRank = self.world_size
            opts.rootTensor = 0
            pg.broadcast([t1], opts)

        with self.assertRaisesRegex(ValueError, "invalid root tensor"):
            opts = c10d.BroadcastOptions()
            opts.rootRank = self.rank
            opts.rootTensor = -1
            pg.broadcast([t1], opts)

        with self.assertRaisesRegex(ValueError, "invalid root tensor"):
            opts = c10d.BroadcastOptions()
            opts.rootRank = self.rank
            opts.rootTensor = 1
            pg.broadcast([t1], opts)

        with self.assertRaisesRegex(ValueError, "invalid root tensor"):
            opts = c10d.BroadcastOptions()
            opts.rootRank = self.rank
            opts.rootTensor = 0
            pg.broadcast([], opts)

        with self.assertRaisesRegex(ValueError, "invalid tensor type"):
            opts = c10d.BroadcastOptions()
            opts.rootRank = self.rank
            opts.rootTensor = 0
            pg.broadcast([t1, t2], opts)

        with self.assertRaisesRegex(ValueError, "invalid tensor size"):
            opts = c10d.BroadcastOptions()
            opts.rootRank = self.rank
            opts.rootTensor = 0
            pg.broadcast([t1, t3], opts)

    def _test_broadcast_basics(self, fn):
        store = c10d.FileStore(self.file_name, self.world_size)
        pg = self._create_process_group_gloo(
            store, self.rank, self.world_size, self.opts()
        )

        def broadcast(xs, rootRank, rootTensor):
            opts = c10d.BroadcastOptions()
            opts.rootRank = rootRank
            opts.rootTensor = rootTensor
            fut = pg.broadcast(xs, opts).get_future()
            fut.wait()
            return fut.value()

        # Every rank is root once
        for i in range(self.world_size):
            # Run with 1 input tensor
            x = fn(torch.tensor([self.rank]))
            output = broadcast([x], i, 0)
            # TODO(#38095): Replace assertEqualIgnoreType. See issue #38095
            self.assertEqualIgnoreType(torch.tensor([i]), output[0])

            # Run with 2 input tensors
            num = 2
            for j in range(num):
                xs = [
                    fn(torch.tensor([self.rank * num + 0.0])),
                    fn(torch.tensor([self.rank * num + 1.0])),
                ]

                output = broadcast(xs, i, j)
                # TODO(#38095): Replace assertEqualIgnoreType. See issue #38095
                self.assertEqualIgnoreType(torch.tensor([i * num + j]), output[0])
                # TODO(#38095): Replace assertEqualIgnoreType. See issue #38095
                self.assertEqualIgnoreType(torch.tensor([i * num + j]), output[1])

        # Test overloaded convenience function
        x = torch.tensor([self.rank + 1.0])
        fut = pg.broadcast(x, root=0).get_future()
        fut.wait()
        result = fut.value()
        self.assertEqual(torch.tensor([1.0]), result[0])

    def test_broadcast_basics(self):
        self._test_broadcast_basics(lambda t: t.clone())

    @skip_if_lt_x_gpu(2)
    def test_broadcast_basics_cuda(self):
        self._test_broadcast_basics(lambda t: t.clone().cuda())

    def _test_broadcast_stress(self, inputs):
        store = c10d.FileStore(self.file_name, self.world_size)
        pg = self._create_process_group_gloo(
            store, self.rank, self.world_size, self.opts(threads=8)
        )
        work_handles = [
            pg.broadcast(inputs[i], root=(i % self.world_size))
            for i in range(len(inputs))
        ]
        for i, work_handle in enumerate(work_handles):
            work_handle.wait()
            self.assertEqual(
                torch.tensor([(i * self.world_size) + (i % self.world_size)]),
                inputs[i],
                msg=("Mismatch in iteration %d" % i),
            )

    def test_broadcast_stress(self):
        inputs = [torch.tensor([i * self.world_size + self.rank]) for i in range(1000)]
        self._test_broadcast_stress(inputs)

    @skip_if_lt_x_gpu(2)
    def test_broadcast_stress_cuda(self):
        inputs = [
            torch.tensor([i * self.world_size + self.rank]).cuda() for i in range(1000)
        ]
        self._test_broadcast_stress(inputs)

    def test_allreduce_checks(self):
        store = c10d.FileStore(self.file_name, self.world_size)
        pg = self._create_process_group_gloo(
            store, self.rank, self.world_size, self.opts()
        )

        t1 = torch.zeros([1], dtype=torch.float32)
        t2 = torch.zeros([1], dtype=torch.float64)
        t3 = torch.zeros([2], dtype=torch.float32)

        with self.assertRaisesRegex(ValueError, "requires non-empty tensor list"):
            opts = c10d.AllreduceOptions()
            pg.allreduce([], opts)

        with self.assertRaisesRegex(ValueError, "invalid tensor type"):
            opts = c10d.AllreduceOptions()
            pg.allreduce([t1, t2], opts)

        with self.assertRaisesRegex(ValueError, "invalid tensor size"):
            opts = c10d.AllreduceOptions()
            pg.allreduce([t1, t3], opts)

    def _test_allreduce_basics(self, fn):
        store = c10d.FileStore(self.file_name, self.world_size)
        pg = self._create_process_group_gloo(
            store, self.rank, self.world_size, self.opts()
        )

        # Single input tests
        tests = simple_reduce_tests(self.rank, self.world_size)
        for (op, input, expected) in tests:
            opts = c10d.AllreduceOptions()
            opts.reduceOp = op
            tensor = fn(input)
            fut = pg.allreduce([tensor], opts).get_future()
            fut.wait()
            result = fut.value()
            # TODO(#38095): Replace assertEqualIgnoreType. See issue #38095
            self.assertEqualIgnoreType(expected, result[0])

        # Multi input tests
        tests = simple_multi_input_reduce_tests(self.rank, self.world_size)
        for (op, inputs, output) in tests:
            opts = c10d.AllreduceOptions()
            opts.reduceOp = op
            tensors = [fn(input) for input in inputs]
            fut = pg.allreduce(tensors, opts).get_future()
            fut.wait()
            result = fut.value()
            for tensor in result:
                # TODO(#38095): Replace assertEqualIgnoreType. See issue #38095
                self.assertEqualIgnoreType(output, tensor)

        # Test overloaded convenience function (defaults to using sum)
        x = fn(torch.tensor([self.rank + 1.0]))
        fut = pg.allreduce(x).get_future()
        fut.wait()
        result = fut.value()
        self.assertEqual(
            torch.tensor([float(self.world_size * (self.world_size + 1) / 2)]),
            result[0],
        )

    def test_allreduce_basics(self):
        self._test_allreduce_basics(lambda t: t.clone())

    @skip_if_lt_x_gpu(2)
    def test_allreduce_basics_cuda(self):
        self._test_allreduce_basics(lambda t: t.clone().cuda())

    # _using_work_api tests are to make sure we still properly support work API.
    # This should go away as we deprecate it.
    def _test_allreduce_basics_using_work_api(self, fn):
        store = c10d.FileStore(self.file_name, self.world_size)
        pg = self._create_process_group_gloo(
            store, self.rank, self.world_size, self.opts()
        )

        # Single input tests
        tests = simple_reduce_tests(self.rank, self.world_size)
        for (op, input, expected) in tests:
            opts = c10d.AllreduceOptions()
            opts.reduceOp = op
            tensor = fn(input)
            work = pg.allreduce([tensor], opts)
            work.wait()
            result = work.result()
            # TODO(#38095): Replace assertEqualIgnoreType. See issue #38095
            self.assertEqualIgnoreType(expected, result[0])

        # Multi input tests
        tests = simple_multi_input_reduce_tests(self.rank, self.world_size)
        for (op, inputs, output) in tests:
            opts = c10d.AllreduceOptions()
            opts.reduceOp = op
            tensors = [fn(input) for input in inputs]
            work = pg.allreduce(tensors, opts)
            work.wait()
            result = work.result()
            for tensor in result:
                # TODO(#38095): Replace assertEqualIgnoreType. See issue #38095
                self.assertEqualIgnoreType(output, tensor)

        # Test overloaded convenience function (defaults to using sum)
        x = fn(torch.tensor([self.rank + 1.0]))
        work = pg.allreduce(x)
        work.wait()
        result = work.result()
        self.assertEqual(
            torch.tensor([float(self.world_size * (self.world_size + 1) / 2)]),
            result[0],
        )

    def test_allreduce_basics_using_work_api(self):
        self._test_allreduce_basics_using_work_api(lambda t: t.clone())

    @skip_if_lt_x_gpu(2)
    def test_allreduce_basics_cuda_using_work_api(self):
        self._test_allreduce_basics_using_work_api(lambda t: t.clone().cuda())

    def _test_allreduce_stress(self, inputs):
        store = c10d.FileStore(self.file_name, self.world_size)
        pg = self._create_process_group_gloo(
            store, self.rank, self.world_size, self.opts(threads=8)
        )
        future_handles = [
            pg.allreduce(inputs[i]).get_future() for i in range(len(inputs))
        ]
        for i, future_handle in enumerate(future_handles):
            future_handle.wait()
            # TODO(#38095): Replace assertEqualIgnoreType. See issue #38095
            self.assertEqualIgnoreType(
                torch.tensor(
                    [
                        (i * self.world_size)
                        + (self.world_size * (self.world_size - 1) / 2)
                    ]
                ),
                future_handle.value()[0],
                msg=("Mismatch in iteration %d" % i),
            )

    def test_allreduce_stress(self):
        inputs = [torch.tensor([i + self.rank]) for i in range(1000)]
        self._test_allreduce_stress(inputs)

    @skip_if_lt_x_gpu(2)
    @skip_if_rocm
    def test_allreduce_stress_cuda(self):
        inputs = [torch.tensor([i + self.rank]).cuda() for i in range(1000)]
        self._test_allreduce_stress(inputs)

    def test_allreduce_coalesced_checks(self):
        store = c10d.FileStore(self.file_name, self.world_size)
        pg = self._create_process_group_gloo(
            store, self.rank, self.world_size, self.opts()
        )

        t1 = torch.zeros(1, dtype=torch.float32)
        t2 = torch.zeros(1, dtype=torch.float64)
        t3 = torch.sparse_coo_tensor([[0]], [1], size=(1,))

        with self.assertRaisesRegex(ValueError, "requires non-empty tensor list"):
            opts = c10d.AllreduceCoalescedOptions()
            pg.allreduce_coalesced([], opts)

        with self.assertRaisesRegex(ValueError, "tensors must all have the same type"):
            opts = c10d.AllreduceCoalescedOptions()
            pg.allreduce_coalesced([t1, t2], opts)

        with self.assertRaisesRegex(ValueError, "invalid tensor layout at index"):
            opts = c10d.AllreduceCoalescedOptions()
            pg.allreduce_coalesced([t1, t3], opts)

        with self.assertRaisesRegex(ValueError, "unsupported layout"):
            opts = c10d.AllreduceCoalescedOptions()
            pg.allreduce_coalesced([t3, t3.clone()], opts)

    @skip_if_lt_x_gpu(1)
    def test_allreduce_coalesced_checks_cuda(self):
        store = c10d.FileStore(self.file_name, self.world_size)
        pg = self._create_process_group_gloo(
            store, self.rank, self.world_size, self.opts()
        )

        t1 = torch.zeros(1, dtype=torch.float32)

        with self.assertRaisesRegex(ValueError, "unsupported device type"):
            opts = c10d.AllreduceCoalescedOptions()
            pg.allreduce_coalesced([t1.cuda(), t1.cuda()], opts)

    def _test_allreduce_coalesced_basics(self, fn):
        store = c10d.FileStore(self.file_name, self.world_size)
        pg = self._create_process_group_gloo(
            store, self.rank, self.world_size, self.opts()
        )

        test_cases = simple_coalesced_reduce_tests(self.rank, self.world_size)
        for op, inputs, outputs in test_cases:
            opts = c10d.AllreduceCoalescedOptions()
            opts.reduceOp = op
            tensors = [fn(x) for x in inputs]
            fut = pg.allreduce_coalesced(tensors, opts).get_future()
            fut.wait()
            result = fut.value()
            for result_tensor, expected in zip(result, outputs):
                # TODO(#38095): Replace assertEqualIgnoreType. See issue #38095
                self.assertEqualIgnoreType(result_tensor, expected)

    def test_allreduce_coalesced_basics(self):
        self._test_allreduce_coalesced_basics(lambda t: t.clone())

    def _test_allreduce_coalesced_stress(self, inputs):
        store = c10d.FileStore(self.file_name, self.world_size)
        pg = self._create_process_group_gloo(
            store, self.rank, self.world_size, self.opts(threads=8)
        )
        future_handles = [
            pg.allreduce_coalesced(input).get_future() for input in inputs
        ]
        for i, future_handle in enumerate(future_handles):
            future_handle.wait()
            result = future_handle.value()
            # TODO(#38095): Replace assertEqualIgnoreType. See issue #38095
            self.assertEqualIgnoreType(
                2
                * [
                    torch.tensor(
                        [
                            (i * self.world_size)
                            + (self.world_size * (self.world_size - 1) / 2)
                        ]
                    )
                ],
                result,
                msg="Mismatch in interation {}".format(i),
            )

    def test_allreduce_coalesced_stress(self):
        inputs = [2 * [torch.tensor([i + self.rank])] for i in range(1000)]
        self._test_allreduce_coalesced_stress(inputs)

    def test_sparse_allreduce_checks(self):
        store = c10d.FileStore(self.file_name, self.world_size)
        pg = self._create_process_group_gloo(
            store, self.rank, self.world_size, self.opts()
        )

        t1 = torch.zeros([1])
        t2 = torch.sparse_coo_tensor([[0]], [1], size=(2,))
        t3 = torch.sparse_coo_tensor([[0]], [1], size=(4,))

        with self.assertRaisesRegex(ValueError, "requires non-empty tensor list"):
            opts = c10d.AllreduceOptions()
            pg.allreduce([], opts)

        with self.assertRaisesRegex(ValueError, "invalid tensor layout"):
            opts = c10d.AllreduceOptions()
            pg.allreduce([t1, t2], opts)

        with self.assertRaisesRegex(ValueError, "invalid tensor size"):
            opts = c10d.AllreduceOptions()
            pg.allreduce([t2, t3], opts)

        # Sparse allreduce only works with c10d.ReduceOp.SUM.
        for op in [c10d.ReduceOp.PRODUCT, c10d.ReduceOp.MIN, c10d.ReduceOp.MAX]:
            with self.assertRaisesRegex(ValueError, "unsupported reduction operation"):
                opts = c10d.AllreduceOptions()
                opts.reduceOp = op
                pg.allreduce([t3], opts)

    def _test_sparse_allreduce_basics(self, fn):
        store = c10d.FileStore(self.file_name, self.world_size)
        pg = self._create_process_group_gloo(
            store, self.rank, self.world_size, self.opts()
        )

        for num_inputs_per_rank in [1, 2]:
            tests = simple_sparse_reduce_tests(
                self.rank, self.world_size, num_inputs=num_inputs_per_rank
            )
            for (inputs, outputs) in tests:
                tensors = [fn(input) for input in inputs]
                fut = pg.allreduce(tensors).get_future()
                fut.wait()
                result = fut.value()
                self.assertEqual(tensors, outputs)
                self.assertEqual(result, outputs)

    @sandcastle_skip("intermittent failures on Windows, in CI")
    def test_sparse_allreduce_basics(self):
        self._test_sparse_allreduce_basics(lambda t: t)

    @skip_if_lt_x_gpu(2)
    def test_sparse_allreduce_basics_cuda(self):
        self._test_sparse_allreduce_basics(lambda t: t.clone().cuda())

    def test_scatter_checks(self):
        store = c10d.FileStore(self.file_name, self.world_size)
        pg = self._create_process_group_gloo(
            store, self.rank, self.world_size, self.opts()
        )

        t1 = torch.zeros([1], dtype=torch.float32)
        t2 = torch.zeros([1], dtype=torch.float64)
        t3 = torch.zeros([2], dtype=torch.float32)

        with self.assertRaisesRegex(ValueError, "invalid root rank"):
            opts = c10d.ScatterOptions()
            opts.rootRank = -1
            pg.scatter([t1], [], opts)

        with self.assertRaisesRegex(ValueError, "invalid root rank"):
            opts = c10d.ScatterOptions()
            opts.rootRank = self.world_size
            pg.scatter([t1], [], opts)

        with self.assertRaisesRegex(
            ValueError, "requires a single-element output tensor list"
        ):
            opts = c10d.ScatterOptions()
            opts.rootRank = 0
            pg.scatter([], [], opts)

        with self.assertRaisesRegex(
            ValueError, "requires a single-element output tensor list"
        ):
            opts = c10d.ScatterOptions()
            opts.rootRank = 0
            pg.scatter([t1, t1], [], opts)

        with self.assertRaisesRegex(ValueError, "requires a single-element input list"):
            opts = c10d.ScatterOptions()
            opts.rootRank = self.rank
            pg.scatter([t1], [], opts)

        with self.assertRaisesRegex(ValueError, "requires a single-element input list"):
            opts = c10d.ScatterOptions()
            opts.rootRank = self.rank
            pg.scatter([t1], [[t1] * self.world_size, [t1] * self.world_size], opts)

        desired_list_size = self.world_size
        incorrect_list_size = self.world_size - 1
        err_str = "Incorrect input list size {}. Input list size should be {}"
        with self.assertRaisesRegex(
            ValueError, err_str.format(incorrect_list_size, desired_list_size)
        ):
            opts = c10d.ScatterOptions()
            opts.rootRank = self.rank
            pg.scatter([t1], [[t1] * incorrect_list_size], opts)

        incorrect_list_size = self.world_size + 1
        with self.assertRaisesRegex(
            ValueError, err_str.format(incorrect_list_size, desired_list_size)
        ):
            opts = c10d.ScatterOptions()
            opts.rootRank = self.rank
            pg.scatter([t1], [[t1] * incorrect_list_size], opts)

        with self.assertRaisesRegex(ValueError, "invalid tensor type"):
            opts = c10d.ScatterOptions()
            opts.rootRank = self.rank
            pg.scatter([t1], [[t2] * self.world_size], opts)

        with self.assertRaisesRegex(ValueError, "invalid tensor size"):
            opts = c10d.ScatterOptions()
            opts.rootRank = self.rank
            pg.scatter([t1], [[t3] * self.world_size], opts)

        with self.assertRaisesRegex(ValueError, "requires empty input on non-root"):
            opts = c10d.ScatterOptions()
            opts.rootRank = (self.rank + 1) % self.world_size
            pg.scatter([t1], [[t1] * self.world_size], opts)

    def _test_scatter_basics(self, fn):
        store = c10d.FileStore(self.file_name, self.world_size)
        pg = self._create_process_group_gloo(
            store, self.rank, self.world_size, self.opts()
        )

        # Preallocate tensors for input/output
        input = [fn(torch.tensor([self.rank])) for _ in range(self.world_size)]
        outputs = [fn(torch.tensor([-1])) for _ in range(self.world_size)]

        # Take turns being the scatter root and accumulate work items
        futures = []
        for i in range(self.world_size):
            opts = c10d.ScatterOptions()
            opts.rootRank = i
            if i == self.rank:
                futures.append(pg.scatter([outputs[i]], [input], opts).get_future())
            else:
                futures.append(pg.scatter([outputs[i]], [], opts).get_future())

        # Wait for work to complete
        for i in range(self.world_size):
            futures[i].wait()
            result = futures[i].value()
            self.assertEqual(torch.tensor([i]), result[0])

    def test_scatter_basics(self):
        self._test_scatter_basics(lambda t: t.clone())

    @skip_if_lt_x_gpu(2)
    def test_scatter_basics_cuda(self):
        self._test_scatter_basics(lambda t: t.clone().cuda())

    def _test_scatter_stress(self, inputs, fn):
        store = c10d.FileStore(self.file_name, self.world_size)
        pg = self._create_process_group_gloo(
            store, self.rank, self.world_size, self.opts(threads=8)
        )
        outputs = [
            [fn(torch.tensor([-1])) for _ in range(self.world_size)]
            for _ in range(len(inputs))
        ]
        future_handles = []
        for i in range(len(inputs)):
            for root in range(self.world_size):
                opts = c10d.ScatterOptions()
                opts.rootRank = root
                if root == self.rank:
                    fut = pg.scatter(
                        [outputs[i][root]], [[fn(e) for e in inputs[i]]], opts
                    ).get_future()
                else:
                    fut = pg.scatter([outputs[i][root]], [], opts).get_future()
                future_handles.append(fut)

        for i, future_handle in enumerate(future_handles):
            future_handle.wait()
            iter = i // self.world_size
            root = i % self.world_size
            result = future_handle.value()

            self.assertEqual(
                torch.tensor([iter + root]),
                result[0],
                msg=("Mismatch in iteration %d for rank %d" % (iter, root)),
            )

    def test_scatter_stress(self):
        inputs = [
            [torch.tensor([i + self.rank]) for _ in range(self.world_size)]
            for i in range(1000)
        ]
        self._test_scatter_stress(inputs, lambda t: t.clone())

    @sandcastle_skip("Test is flaky, see https://github.com/pytorch/pytorch/issues/15963")
    @skip_if_lt_x_gpu(2)
    def test_scatter_stress_cuda(self):
        inputs = [
            [torch.tensor([i + self.rank]) for _ in range(self.world_size)]
            for i in range(1000)
        ]
        self._test_scatter_stress(inputs, lambda t: t.clone().cuda())

    def test_gather_checks(self):
        store = c10d.FileStore(self.file_name, self.world_size)
        pg = self._create_process_group_gloo(
            store, self.rank, self.world_size, self.opts()
        )

        t1 = torch.zeros([1], dtype=torch.float32)
        t2 = torch.zeros([1], dtype=torch.float64)
        t3 = torch.zeros([2], dtype=torch.float32)

        with self.assertRaisesRegex(ValueError, "invalid root rank"):
            opts = c10d.GatherOptions()
            opts.rootRank = -1
            pg.gather([], [t1], opts)

        with self.assertRaisesRegex(ValueError, "invalid root rank"):
            opts = c10d.GatherOptions()
            opts.rootRank = self.world_size
            pg.gather([], [t1], opts)

        with self.assertRaisesRegex(
            ValueError, "requires a single-element input tensor list"
        ):
            opts = c10d.GatherOptions()
            opts.rootRank = 0
            pg.gather([], [], opts)

        with self.assertRaisesRegex(
            ValueError, "requires a single-element input tensor list"
        ):
            opts = c10d.GatherOptions()
            opts.rootRank = 0
            pg.gather([], [t1, t1], opts)

        with self.assertRaisesRegex(
            ValueError, "requires a single-element output list"
        ):
            opts = c10d.GatherOptions()
            opts.rootRank = self.rank
            pg.gather([], [t1], opts)

        with self.assertRaisesRegex(
            ValueError, "requires a single-element output list"
        ):
            opts = c10d.GatherOptions()
            opts.rootRank = self.rank
            pg.gather([[t1] * self.world_size, [t1] * self.world_size], [t1], opts)

        desired_list_size = self.world_size
        incorrect_list_size = self.world_size - 1
        err_str = "Incorrect output list size {}. Output list size should be {}"
        with self.assertRaisesRegex(
            ValueError, err_str.format(incorrect_list_size, desired_list_size)
        ):
            opts = c10d.GatherOptions()
            opts.rootRank = self.rank
            pg.gather([[t1] * incorrect_list_size], [t1], opts)

        incorrect_list_size = self.world_size + 1
        with self.assertRaisesRegex(
            ValueError, err_str.format(incorrect_list_size, desired_list_size)
        ):
            opts = c10d.GatherOptions()
            opts.rootRank = self.rank
            pg.gather([[t1] * incorrect_list_size], [t1], opts)

        with self.assertRaisesRegex(ValueError, "invalid tensor type"):
            opts = c10d.GatherOptions()
            opts.rootRank = self.rank
            pg.gather([[t2] * self.world_size], [t1], opts)

        with self.assertRaisesRegex(ValueError, "invalid tensor size"):
            opts = c10d.GatherOptions()
            opts.rootRank = self.rank
            pg.gather([[t3] * self.world_size], [t1], opts)

        with self.assertRaisesRegex(ValueError, "requires empty output on non-root"):
            opts = c10d.GatherOptions()
            opts.rootRank = (self.rank + 1) % self.world_size
            pg.gather([[t1] * self.world_size], [t1], opts)

    def _test_gather_basics(self, fn):
        store = c10d.FileStore(self.file_name, self.world_size)
        pg = self._create_process_group_gloo(
            store, self.rank, self.world_size, self.opts()
        )

        # Preallocate tensors for input/output
        input = [fn(torch.tensor([self.rank]))]
        outputs = [fn(torch.tensor([-1])) for _ in range(self.world_size)]

        # Take turns being the gather root and accumulate work items
        futures = []
        for i in range(self.world_size):
            opts = c10d.GatherOptions()
            opts.rootRank = i
            if i == self.rank:
                futures.append(pg.gather([outputs], input, opts).get_future())
            else:
                futures.append(pg.gather([], input, opts).get_future())

        # Wait for work to complete
        expected = [torch.tensor([rank]) for rank in range(self.world_size)]
        for i in range(self.world_size):
            futures[i].wait()
            result = futures[i].value()
            if i == self.rank:
                self.assertEqual(expected, result)

    def test_gather_basics(self):
        self._test_gather_basics(lambda t: t.clone())

    @skip_if_lt_x_gpu(2)
    def test_gather_basics_cuda(self):
        self._test_gather_basics(lambda t: t.clone().cuda())

    def _test_gather_stress(self, inputs, fn):
        store = c10d.FileStore(self.file_name, self.world_size)
        pg = self._create_process_group_gloo(
            store, self.rank, self.world_size, self.opts(threads=8)
        )
        future_handles = []
        outputs = [
            [[fn(torch.tensor([-1])) for _ in range(self.world_size)]]
            for _ in range(len(inputs))
        ]
        expected_outputs = [
            [[torch.tensor([i + j]) for j in range(self.world_size)]]
            for i in range(len(inputs))
        ]
        for i in range(len(inputs)):
            for root in range(self.world_size):
                opts = c10d.GatherOptions()
                opts.rootRank = root
                if root == self.rank:
                    fut = pg.gather(outputs[i], [fn(inputs[i])], opts).get_future()
                else:
                    fut = pg.gather([], [fn(inputs[i])], opts).get_future()
                future_handles.append(fut)

        for i, future_handle in enumerate(future_handles):
            future_handle.wait()
            iter = i // self.world_size
            root = i % self.world_size
            if root == self.rank:
                result = future_handle.value()
                self.assertEqual(
                    expected_outputs[iter],
                    [result],
                    msg=("Mismatch in iteration %d for root %d" % (iter, root)),
                )

    def test_gather_stress(self):
        inputs = [torch.tensor([i + self.rank]) for i in range(1000)]
        self._test_gather_stress(inputs, lambda t: t.clone())

    @skip_if_lt_x_gpu(2)
    @skip_if_rocm
    def test_gather_stress_cuda(self):
        inputs = [torch.tensor([i + self.rank]).cuda() for i in range(1000)]
        self._test_gather_stress(inputs, lambda t: t.clone().cuda())

    def test_allgather_checks(self):
        store = c10d.FileStore(self.file_name, self.world_size)
        pg = self._create_process_group_gloo(
            store, self.rank, self.world_size, self.opts()
        )

        t1 = torch.zeros([1], dtype=torch.float32)
        t2 = torch.zeros([1], dtype=torch.float64)
        t3 = torch.zeros([2], dtype=torch.float32)

        with self.assertRaisesRegex(ValueError, "requires non-empty input tensor list"):
            pg.allgather([], [])

        with self.assertRaisesRegex(
            ValueError, "requires input/output tensor lists to have the same length"
        ):
            pg.allgather([], [t1])

        with self.assertRaisesRegex(
            ValueError, "requires input/output tensor lists to have the same length"
        ):
            pg.allgather([[t1] * self.world_size, [t1] * self.world_size], [t1])

        with self.assertRaisesRegex(ValueError, "invalid output tensor list"):
            pg.allgather([[t1] * (self.world_size - 1)], [t1])

        with self.assertRaisesRegex(ValueError, "invalid output tensor list"):
            pg.allgather([[t1] * (self.world_size + 1)], [t1])

        with self.assertRaisesRegex(ValueError, "invalid tensor type"):
            pg.allgather(
                [[t1, t1] * (self.world_size), [t1, t1] * (self.world_size)], [t1, t2]
            )

        with self.assertRaisesRegex(ValueError, "invalid tensor size"):
            pg.allgather(
                [[t1, t1] * (self.world_size), [t1, t1] * (self.world_size)], [t1, t3]
            )

        with self.assertRaisesRegex(ValueError, "invalid tensor type"):
            pg.allgather([([t1, t2] * (self.world_size))[: self.world_size]], [t1])

        with self.assertRaisesRegex(ValueError, "invalid tensor size"):
            pg.allgather([([t1, t3] * (self.world_size))[: self.world_size]], [t1])

    def _test_allgather_basics(self, fn):
        store = c10d.FileStore(self.file_name, self.world_size)
        pg = self._create_process_group_gloo(
            store, self.rank, self.world_size, self.opts()
        )

        # Run with N input tensor per rank
        for n in [1, 2, 3]:
            input = [fn(torch.tensor([n * self.rank + i])) for i in range(n)]
            output = [
                [fn(torch.tensor([-1])) for _ in range(n * self.world_size)]
                for _ in range(n)
            ]
            expected_output = [
                [torch.tensor([i]) for i in range(n * self.world_size)]
                for _ in range(n)
            ]
            fut = pg.allgather(output, input).get_future()
            fut.wait()
            result = fut.value()
            if n == 1:
                result = [result]
            self.assertEqual(expected_output, result)

    def test_allgather_basics(self):
        self._test_allgather_basics(lambda t: t.clone())

    @skip_if_lt_x_gpu(2)
    def test_allgather_basics_cuda(self):
        self._test_allgather_basics(lambda t: t.clone().cuda())

    def _test_allgather_stress(self, inputs, fn):
        store = c10d.FileStore(self.file_name, self.world_size)
        pg = self._create_process_group_gloo(
            store, self.rank, self.world_size, self.opts(threads=8)
        )
        future_handles = []
        outputs = [
            [[fn(torch.tensor([-1])) for _ in range(self.world_size)]]
            for _ in range(len(inputs))
        ]
        expected_outputs = [
            [[torch.tensor([i + j]) for j in range(self.world_size)]]
            for i in range(len(inputs))
        ]
        for i in range(len(inputs)):
            fut = pg.allgather(outputs[i], [fn(inputs[i])]).get_future()
            future_handles.append(fut)

        for i, future_handle in enumerate(future_handles):
            future_handle.wait()
            result = future_handle.value()
            self.assertEqual(
                expected_outputs[i],
                [result],
                msg=("Mismatch in iteration %d" % i),
            )

    def test_allgather_stress(self):
        inputs = [torch.tensor([i + self.rank]) for i in range(1000)]
        self._test_allgather_stress(inputs, lambda t: t.clone())

    @skip_if_lt_x_gpu(2)
    @skip_if_rocm
    def test_allgather_stress_cuda(self):
        inputs = [torch.tensor([i + self.rank]).cuda() for i in range(1000)]
        self._test_allgather_stress(inputs, lambda t: t.clone().cuda())

    def test_allgather_coalesced_checks(self):
        store = c10d.FileStore(self.file_name, self.world_size)
        pg = self._create_process_group_gloo(
            store, self.rank, self.world_size, self.opts()
        )
        dummy_input = [torch.zeros([1], dtype=torch.float32)]
        dummy_output_lists = [
            [torch.zeros([1], dtype=torch.float32)] for _ in range(self.world_size)
        ]

        # One of output tensors does not match input list.
        dummy_output_lists[0] = [torch.zeros([0], dtype=torch.float32)]
        with self.assertRaisesRegex(
            ValueError, "invalid size of output tensor at index 0"
        ):
            c10d.all_gather_coalesced(dummy_output_lists, dummy_input, pg)

        # One of output tensors does not match input list.
        dummy_output_lists[0] = [torch.zeros([1], dtype=torch.float64)]
        with self.assertRaisesRegex(ValueError, "invalid tensor type at index 0"):
            c10d.all_gather_coalesced(dummy_output_lists, dummy_input, pg)

        # Output lists have too many elements
        dummy_output_lists = [
            [torch.zeros([1], dtype=torch.float32)] for _ in range(self.world_size + 1)
        ]
        with self.assertRaisesRegex(
            ValueError, "output lists should be equal to world size"
        ):
            c10d.all_gather_coalesced(dummy_output_lists, dummy_input, pg)

        # Output is not a list of lists.
        dummy_output_lists = [torch.zeros([0], dtype=torch.float32)]
        with self.assertRaisesRegex(
            RuntimeError, "Invalid function argument.*output_tensor_lists"
        ):
            c10d.all_gather_coalesced(dummy_output_lists, dummy_input, pg)

    def test_reduce_checks(self):
        store = c10d.FileStore(self.file_name, self.world_size)
        pg = pg = self._create_process_group_gloo(
            store, self.rank, self.world_size, self.opts()
        )

        t1 = torch.zeros([1], dtype=torch.float32)

        with self.assertRaisesRegex(ValueError, "invalid root rank"):
            opts = c10d.ReduceOptions()
            opts.rootRank = -1
            opts.rootTensor = 0
            pg.reduce([t1], opts)

        with self.assertRaisesRegex(ValueError, "invalid root rank"):
            opts = c10d.ReduceOptions()
            opts.rootRank = self.world_size
            opts.rootTensor = 0
            pg.reduce([t1], opts)

        with self.assertRaisesRegex(ValueError, "invalid root tensor"):
            opts = c10d.ReduceOptions()
            opts.rootRank = self.rank
            opts.rootTensor = 1
            pg.reduce([t1], opts)

        with self.assertRaisesRegex(
            ValueError, "requires a single-element tensor list"
        ):
            opts = c10d.ReduceOptions()
            opts.rootRank = self.rank
            opts.rootTensor = 0
            pg.reduce([t1, t1], opts)

    def _test_reduce_basics(self, fn):
        store = c10d.FileStore(self.file_name, self.world_size)
        pg = self._create_process_group_gloo(
            store, self.rank, self.world_size, self.opts()
        )
        for (op, input, output) in simple_reduce_tests(self.rank, self.world_size):
            for root in range(self.world_size):
                opts = c10d.ReduceOptions()
                opts.reduceOp = op
                opts.rootRank = root
                tmp = fn(input)
                fut = pg.reduce([tmp], opts).get_future()
                fut.wait()
                result = fut.value()
                if root == self.rank:
                    # TODO(#38095): Replace assertEqualIgnoreType. See issue #38095
                    self.assertEqualIgnoreType(output, result[0])

    def test_reduce_basics(self):
        self._test_reduce_basics(lambda t: t.clone())

    @skip_if_lt_x_gpu(2)
    def test_reduce_basics_cuda(self):
        self._test_reduce_basics(lambda t: t.clone().cuda())

    def _test_reduce_stress(self, inputs):
        store = c10d.FileStore(self.file_name, self.world_size)
        pg = self._create_process_group_gloo(
            store, self.rank, self.world_size, self.opts(threads=8)
        )
        future_handles = []
        outputs = []
        for i in range(len(inputs)):
            for root in range(self.world_size):
                opts = c10d.ReduceOptions()
                opts.rootRank = root
                tmp = inputs[i].clone()
                outputs.append(tmp)
                fut = pg.reduce([tmp], opts).get_future()
                future_handles.append(fut)

        for i, future_handle in enumerate(future_handles):
            future_handle.wait()
            result = future_handle.value()
            iter = i // self.world_size
            root = i % self.world_size
            if root == self.rank:
                # TODO(#38095): Replace assertEqualIgnoreType. See issue #38095
                self.assertEqualIgnoreType(
                    torch.tensor(
                        [
                            (iter * self.world_size)
                            + (self.world_size * (self.world_size - 1) / 2)
                        ]
                    ),
                    result[0],
                    msg=("Mismatch in iteration %d with root rank %d" % (iter, root)),
                )

    def test_reduce_stress(self):
        inputs = [torch.tensor([i + self.rank]) for i in range(1000)]
        self._test_reduce_stress(inputs)

    @skip_if_lt_x_gpu(2)
    @skip_if_rocm
    def test_reduce_stress_cuda(self):
        inputs = [torch.tensor([i + self.rank]).cuda() for i in range(1000)]
        self._test_reduce_stress(inputs)

    def test_send_recv_all_to_all(self):
        store = c10d.FileStore(self.file_name, self.world_size)
        pg = self._create_process_group_gloo(
            store, self.rank, self.world_size, self.opts()
        )

        # Preallocate tensors for input/output
        inputs = [torch.tensor([self.rank]) for _ in range(self.world_size)]
        outputs = [torch.tensor([-1]) for _ in range(self.world_size)]

        # Issue sends
        send_work = []
        for i in range(self.world_size):
            if i == self.rank:
                continue
            send_work.append(pg.send([inputs[i]], i, 0))

        # Issue recvs
        recv_work = []
        for i in range(self.world_size):
            if i == self.rank:
                continue
            recv_work.append(pg.recv([outputs[i]], i, 0))

        # Wait for sends to complete
        for work in send_work:
            work.wait()
            self.assertTrue(work.is_completed())

        # Wait for recvs to complete
        for work in recv_work:
            work.wait()
            self.assertTrue(work.is_completed())

        # Test that every output other than our own contains the respective rank
        for i in range(self.world_size):
            if i == self.rank:
                continue
            self.assertEqual(torch.tensor([i]), outputs[i])

    def test_barrier_implies_wait(self):
        store = c10d.FileStore(self.file_name, self.world_size)
        pg = self._create_process_group_gloo(
            store, self.rank, self.world_size, self.opts()
        )

        # Kick off allreduce operations
        size = (100, 100)
        num = 16
        tensors = [torch.full(size, float(i)) for i in range(num)]
        for tensor in tensors:
            # Note: leak the returned work handle
            pg.allreduce(tensor)

        # Barrier should ensure all previous work has completed
        pg.barrier().get_future().wait()

        for i, tensor in enumerate(tensors):
            self.assertEqual(torch.full(size, float(i * self.world_size)), tensor)

    @skip_if_win32()
    def test_round_robin(self):
        num_process_groups = 2
        store = c10d.FileStore(self.file_name, self.world_size)
        pg = c10d._round_robin_process_groups(
            [
                c10d.ProcessGroupGloo(
                    c10d.PrefixStore(str(i), store),
                    self.rank,
                    self.world_size,
                    self.opts(),
                )
                for i in range(num_process_groups)
            ]
        )

        # Run a few collectives so that we have called each process group
        for _ in range(num_process_groups + 1):
            tensor = torch.full([100, 100], float(self.rank))
            pg.broadcast(tensor, root=0).wait()
            self.assertEqual(torch.full([100, 100], 0.0), tensor)

    @skip_if_win32()
    def test_round_robin_create_destroy(self):
        store = c10d.FileStore(self.file_name, self.world_size)

        def create(num, prefix):
            return c10d._round_robin_process_groups(
                [
                    c10d.ProcessGroupGloo(
                        c10d.PrefixStore("%s/%d" % (prefix, i), store),
                        self.rank,
                        self.world_size,
                        self.opts(),
                    )
                    for i in range(num)
                ]
            )

        # Run create/use/destroy twice
        for i in range(2):
            num_process_groups = 2
            pg = create(num=num_process_groups, prefix=i)
            for _ in range(3):
                tensor = torch.ones([10, 10])
                pg.allreduce(tensor).wait()
                self.assertEqual(torch.full([10, 10], float(self.world_size)), tensor)
            del pg


<<<<<<< HEAD
class DistributedDataParallelTest(test_c10d_common.AbstractDistributedDataParallelTest, MultiProcessTestCase):

=======
class DistributedDataParallelTest(
    test_c10d_common.AbstractDistributedDataParallelTest, MultiProcessTestCase
):
>>>>>>> 52d1ffb7
    def setUp(self):
        super(DistributedDataParallelTest, self).setUp()
        if sys.platform == "win32":
            self._spawn_processes()
        else:
            self._fork_processes()

    def _test_gloo_backend(
        self, devices, device_ids, multi_device=False, gradient_as_bucket_view=False
    ):
        store = c10d.FileStore(self.file_name, self.world_size)
        options = c10d.ProcessGroupGloo._Options()
        options._devices = [create_device(interface=LOOPBACK)]
        process_group = c10d.ProcessGroupGloo(
            store, self.rank, self.world_size, options
        )
        self._test_ddp_with_process_group(
            process_group, devices, device_ids, multi_device, gradient_as_bucket_view
        )

    @requires_gloo()
    def test_gloo_backend_cpu_module(self):
        self._test_gloo_backend([torch.device("cpu")], None)

    @requires_gloo()
    def test_gloo_backend_cpu_module_grad_is_view(self):
        self._test_gloo_backend(
            [torch.device("cpu")], None, gradient_as_bucket_view=True
        )

    @requires_gloo()
    @skip_if_lt_x_gpu(2)
    def test_gloo_backend_1gpu_module_device_ids_integer_list(self):
        int_devices = gpus_for_rank(self.world_size)[self.rank][:1]
        devices = [torch.device("cuda:" + str(i)) for i in int_devices]
        self._test_gloo_backend(devices, int_devices)

    @requires_gloo()
    @skip_if_lt_x_gpu(2)
    def test_gloo_backend_1gpu_module_device_ids_torch_device_list(self):
        int_devices = gpus_for_rank(self.world_size)[self.rank][:1]
        devices = [torch.device("cuda:" + str(i)) for i in int_devices]
        self._test_gloo_backend(devices, devices)

    @requires_gloo()
    @skip_if_lt_x_gpu(4)
    def test_gloo_backend_2gpu_module(self):
        int_devices = gpus_for_rank(self.world_size)[self.rank][:2]
        devices = [torch.device("cuda:" + str(i)) for i in int_devices]
        self._test_gloo_backend(devices, None, multi_device=True)

    @requires_gloo()
    @skip_if_lt_x_gpu(8)
    def test_gloo_backend_4gpu_module(self):
        int_devices = gpus_for_rank(self.world_size)[self.rank][:4]
        devices = [torch.device("cuda:" + str(i)) for i in int_devices]
        self._test_gloo_backend(devices, None, multi_device=True)

    def _test_global_local_unused_params_grad(
        self, gradient_as_bucket_view=False, static_graph=False
    ):
        """
        By simulating a multi-task training, this test is to make sure:
        1) DDP does not touch the grad of globally unused parameters.
        2) DDP does update the grad of locally unused parameters.
        """

        class GlobalLocalUnusedParamModule(nn.Module):
            def __init__(self):
                super(GlobalLocalUnusedParamModule, self).__init__()
                self.t0 = Task()
                self.t1 = Task()
                self.task_unused = Task()

            def task_parameters(self):
                return (self.t0.p, self.t1.p, self.task_unused.p)

            def forward(self, x, rank):
                return self.t0(x) if rank == 0 else self.t1(x)

        def run_and_verify_grad(model):
            # Run forward
            output = model(8, self.rank)

            # The grads of all parameters should be None at this point.
            t0_p, t1_p, task_unused_p = model.module.task_parameters()
            self.assertIsNone(t0_p.grad)
            self.assertIsNone(t1_p.grad)
            self.assertIsNone(task_unused_p.grad)

            # Run backward
            output.mean().backward()

            # Now locally unused parameter should have grad updated on all ranks.
            # However the globally unused parameter should still have None grad.
            self.assertIsNotNone(t0_p.grad)
            self.assertIsNotNone(t1_p.grad)
            self.assertIsNone(task_unused_p.grad)

        store = c10d.FileStore(self.file_name, self.world_size)
        process_group = c10d.ProcessGroupGloo(store, self.rank, self.world_size)

        # Test on CPU
        cpu_model = DistributedDataParallel(
            GlobalLocalUnusedParamModule().cpu(),
            process_group=process_group,
            find_unused_parameters=True,
            gradient_as_bucket_view=gradient_as_bucket_view,
        )
        if static_graph:
            cpu_model._set_static_graph()
        run_and_verify_grad(cpu_model)

        # Test on GPU
        device_id = gpus_for_rank(self.world_size)[self.rank][0]
        gpu_model = DistributedDataParallel(
            GlobalLocalUnusedParamModule().to(device_id),
            device_ids=[device_id],
            process_group=process_group,
            find_unused_parameters=True,
            gradient_as_bucket_view=gradient_as_bucket_view,
        )
        if static_graph:
            gpu_model._set_static_graph()
        run_and_verify_grad(gpu_model)

    @requires_gloo()
    @skip_if_lt_x_gpu(2)
    def test_global_local_unused_params_grad(self):
        self._test_global_local_unused_params_grad()

    @requires_gloo()
    @skip_if_lt_x_gpu(2)
    def test_global_local_unused_params_grad_with_grad_is_view(self):
        self._test_global_local_unused_params_grad(gradient_as_bucket_view=True)

    @requires_gloo()
    @skip_if_lt_x_gpu(2)
    def test_global_local_unused_params_grad_with_static_graph(self):
        self._test_global_local_unused_params_grad(static_graph=True)

    @requires_gloo()
    @skip_if_lt_x_gpu(2)
    def test_find_unused_parameters_when_unused_parameters_empty(self):
        """
        An empty unused_parameters array does not imply find_unused_parameters =
        false. This test makes sure that DDP allreduces unused parameters
        accordingly where the forward pass in some process uses all parameters.
        This unit test creates a module that uses all parameters in rank = 0, and
        has unused parameters in other ranks.
        """

        class FindUnusedParamModule(nn.Module):
            def __init__(self):
                super(FindUnusedParamModule, self).__init__()
                self.t0 = Task()
                self.t1 = Task()

            def task_parameters(self):
                return (self.t0.p, self.t1.p)

            def forward(self, x, rank):
                return self.t1(self.t0(x)) if rank == 0 else self.t1(x)

        def run_and_verify_grad(model):
            # Run forward
            output = model(8, self.rank)

            # The grads of all parameters should be None at this point.
            [self.assertIsNone(t_p.grad) for t_p in model.module.task_parameters()]

            # Run backward
            output.mean().backward()

            # Now locally unused parameter should have grad updated on all ranks.
            [self.assertIsNotNone(t_p.grad) for t_p in model.module.task_parameters()]

        store = c10d.FileStore(self.file_name, self.world_size)
        process_group = c10d.ProcessGroupGloo(store, self.rank, self.world_size)

        # Test on CPU
        cpu_model = DistributedDataParallel(
            FindUnusedParamModule().cpu(),
            process_group=process_group,
            find_unused_parameters=True,
        )
        run_and_verify_grad(cpu_model)

        # Test on GPU
        device_id = gpus_for_rank(self.world_size)[self.rank][0]
        gpu_model = DistributedDataParallel(
            FindUnusedParamModule().to(device_id),
            device_ids=[device_id],
            process_group=process_group,
            find_unused_parameters=True,
        )
        run_and_verify_grad(gpu_model)

    @requires_gloo()
    def test_ignored_output(self):
        """
        Test that the output of a model can be ignored and that there is no
        implicit requirement that `backward` gets called.
        """
        store = c10d.FileStore(self.file_name, self.world_size)
        process_group = c10d.ProcessGroupGloo(store, self.rank, self.world_size)

        class IgnoredOutput(nn.Module):
            def __init__(self):
                super(IgnoredOutput, self).__init__()
                self.fc1 = nn.Linear(2, 10, bias=False)
                self.fc2 = nn.Linear(10, 4, bias=False)
                self.relu = nn.ReLU()

            def forward(self, x):
                x = self.relu(self.fc1(x))
                x = self.relu(self.fc2(x))
                return F.softmax(x, dim=1)

        model = DistributedDataParallel(
            IgnoredOutput().float(),
            process_group=process_group,
        )

        batch_size = 4
        criterion = nn.CrossEntropyLoss()
        input = torch.rand([batch_size, 2], dtype=torch.float)
        target = torch.LongTensor([random.randrange(4) for _ in range(batch_size)])

        # Run a few iterations where we ignore the output.
        for _ in range(4):
            output = model(input)
            del output

        # Run a few iterations where we use the output.
        for _ in range(4):
            output = model(input)
            loss = criterion(output, target)
            loss.backward()

    @requires_gloo()
    def test_ignored_output_with_unused_parameters(self):
        """
        Test that the output of a model can be ignored and that there is no
        implicit requirement that `backward` gets called, if not all model
        parameters participated in computing the model output.
        """
        store = c10d.FileStore(self.file_name, self.world_size)
        process_group = c10d.ProcessGroupGloo(store, self.rank, self.world_size)

        class IgnoredOutputWithUnusedParameters(nn.Module):
            def __init__(self):
                super(IgnoredOutputWithUnusedParameters, self).__init__()
                self.fc1 = nn.Linear(2, 10, bias=False)
                self.fc2 = nn.Linear(10, 4, bias=False)
                self.fc3 = nn.Linear(4, 4, bias=False)
                self.relu = nn.ReLU()

            def forward(self, x):
                x = self.relu(self.fc1(x))
                x = self.relu(self.fc2(x))
                return F.softmax(x, dim=1)

        model = DistributedDataParallel(
            IgnoredOutputWithUnusedParameters().float(),
            process_group=process_group,
            find_unused_parameters=True,
        )

        batch_size = 4
        criterion = nn.CrossEntropyLoss()
        input = torch.rand([batch_size, 2], dtype=torch.float)
        target = torch.LongTensor([random.randrange(4) for _ in range(batch_size)])

        # Run a few iterations where we ignore the output.
        for _ in range(4):
            output = model(input)
            del output

        # Run a few iterations where we use the output.
        for _ in range(4):
            output = model(input)
            loss = criterion(output, target)
            loss.backward()

    def _run_and_verify_sparse_gradients(self, vanilla_model, ddp_model):
        mult = 2
        batch_size = mult * self.world_size
        criterion = nn.CrossEntropyLoss()
        input = torch.randint(0, 10, [batch_size, 2])
        target = torch.randint(0, 10, [batch_size])

        # Run with entire batch against single process version
        criterion(vanilla_model(input), target).backward()

        # Run with partial batch against multi process version
        partial_input = input.split(mult)[self.rank]
        partial_target = target.split(mult)[self.rank]
        criterion(ddp_model(partial_input), partial_target).backward()

        # Check that the gradients are sparse and identical
        vanilla_parameter = next(vanilla_model.parameters())
        ddp_parameter = next(ddp_model.parameters())
        self.assertEqual(vanilla_parameter.grad, ddp_parameter.grad)

    @requires_gloo()
    @skip_if_lt_x_gpu(2)
    def test_save_load_checkpoint(self):
        dist.init_process_group(
            "gloo",
            init_method=f"file://{self.file_name}",
            world_size=self.world_size,
            rank=self.rank,
        )

        class TestModel(nn.Module):
            def __init__(self):
                super(TestModel, self).__init__()
                self.fc1 = nn.Linear(2, 10, bias=False)
                self.fc2 = nn.Linear(10, 4, bias=False)
                self.relu = nn.ReLU()

            def forward(self, x):
                x = self.relu(self.fc1(x))
                x = self.relu(self.fc2(x))
                return F.softmax(x, dim=1)

        def train_loop(model, optimizer, iterations):
            for _ in range(iterations):
                optimizer.zero_grad()
                output = model(input)
                loss = criterion(output, target)
                loss.backward()
                optimizer.step()

        device_id = gpus_for_rank(self.world_size)[self.rank][0]

        model_withload = TestModel().float().to(device_id)
        model_withoutload = TestModel().float().to(device_id)

        ddp_withload = DistributedDataParallel(
            model_withload,
            device_ids=[device_id],
        )
        ddp_withoutload = DistributedDataParallel(
            model_withoutload,
            device_ids=[device_id],
        )

        # ensure that all the three models start with the same set of parameters. By default they are randomized on construction
        for p in ddp_withload.parameters():
            with torch.no_grad():
                p.zero_()
        for p in model_withload.parameters():
            with torch.no_grad():
                p.zero_()
        for p in ddp_withoutload.parameters():
            with torch.no_grad():
                p.zero_()

        batch_size = 4
        criterion = nn.CrossEntropyLoss()

        optimizer_withload = torch.optim.SGD(ddp_withload.parameters(), lr=0.001)
        optimizer_non_ddp_withload = torch.optim.SGD(
            model_withload.parameters(), lr=0.001
        )
        optimizer_withoutload = torch.optim.SGD(ddp_withoutload.parameters(), lr=0.001)

        input = torch.rand([batch_size, 2], dtype=torch.float).to(device_id)
        target = torch.LongTensor([random.randrange(4) for _ in range(batch_size)]).to(
            device_id
        )

        # run the model for 6 iterations, with a checkpoint in the middle
        train_loop(ddp_withload, optimizer_withload, 3)

        # zero out parameters of both DDP and non-DDP models and reload them from the DDP state dict
        checkpoint_path = tempfile.gettempdir() + "/model.checkpoint"
        if self.rank == 0:
            torch.save(ddp_withload.state_dict(), checkpoint_path)

        dist.barrier()
        map_location = {"cuda:%d" % 0: "cuda:%d" % self.rank}
        ddp_state_dict = torch.load(checkpoint_path, map_location=map_location)

        for model in [ddp_withload, model_withload]:
            for p in ddp_withload.parameters():
                with torch.no_grad():
                    p.zero_()
        ddp_withload.load_state_dict(ddp_state_dict)
        # the non-DDP model needs to first remove the prefix of "module." from the DDP state dict
        torch.nn.modules.utils.consume_prefix_in_state_dict_if_present(
            ddp_state_dict, "module."
        )
        model_withload.load_state_dict(ddp_state_dict)

        train_loop(ddp_withload, optimizer_withload, 3)
        train_loop(model_withload, optimizer_non_ddp_withload, 3)

        # re-run the model with the same inputs for 6 iterations with no checkpoint
        train_loop(ddp_withoutload, optimizer_withoutload, 6)

        for p_withload, p_withoutload, p_non_ddp_withload in zip(
            ddp_withload.parameters(),
            ddp_withoutload.parameters(),
            model_withload.parameters(),
        ):
            self.assertEqual(p_withload, p_withoutload)
            self.assertEqual(p_non_ddp_withload, p_withoutload)

    def _test_sparse_gradients(self, gradient_as_bucket_view=False):
        store = c10d.FileStore(self.file_name, self.world_size)
        process_group = c10d.ProcessGroupGloo(store, self.rank, self.world_size)

        # Ensure initialized weights and inputs are identical across processes
        torch.manual_seed(1337)

        vanilla_model = SparseGradientModule()
        ddp_model = DistributedDataParallel(
            copy.deepcopy(vanilla_model),
            process_group=process_group,
            gradient_as_bucket_view=gradient_as_bucket_view,
        )

        self._run_and_verify_sparse_gradients(vanilla_model, ddp_model)

    @requires_gloo()
    def test_sparse_gradients(self):
        self._test_sparse_gradients()

    @requires_gloo()
    def test_sparse_gradients_grad_is_view(self):
        self._test_sparse_gradients(gradient_as_bucket_view=True)

    @requires_gloo()
    def test_ddp_comm_hook_future_passing_cpu(self):
        """
        This unit test verifies whether the Future object is passed properly.
        The callback function creates a Future object and sets a value to it.
        """
        store = c10d.FileStore(self.file_name, self.world_size)
        process_group = c10d.ProcessGroupGloo(store, self.rank, self.world_size)

        # Test on CPU
        cpu_model = DistributedDataParallel(
            ModuleForDdpCommHook().cpu(), process_group=process_group
        )

        # Register DDP Communication Hook
        cpu_model.register_comm_hook(None, self._simple_hook)

        # check whether the grads are equal to what then callback returns.
        # without the comm_hook, result would be 0.25 * torch.ones(2, 2).
        self._run_and_verify_hook(cpu_model, 8, 2 * torch.ones(2, 2))

    def _gpu_model_with_ddp_comm_hook(
        self, process_group, hook=None, gradient_as_bucket_view=False, state=None
    ):
        device_id = gpus_for_rank(self.world_size)[self.rank][0]
        gpu_model = DistributedDataParallel(
            ModuleForDdpCommHook().to(device_id),
            device_ids=[device_id],
            process_group=process_group,
            gradient_as_bucket_view=gradient_as_bucket_view,
        )

        # Register a DDP communication hook if any.
        if hook is not None:
            gpu_model.register_comm_hook(state, hook)

        return gpu_model

    @requires_gloo()
    @skip_if_lt_x_gpu(2)
    def test_ddp_comm_hook_future_passing_gpu_gloo(self):
        """
        This unit test verifies whether the Future object is passed properly using gloo backend.
        The hook callback function creates a Future object and sets a value to it.
        """
        store = c10d.FileStore(self.file_name, self.world_size)
        process_group = c10d.ProcessGroupGloo(store, self.rank, self.world_size)

        # Get GPU model with simple_hook registered.
        gpu_model = self._gpu_model_with_ddp_comm_hook(process_group, self._simple_hook)

        # check whether the grads are equal to what simple_hook's then callback returns.
        # without the comm_hook, result would be 0.25 * torch.ones(2, 2).
        self._run_and_verify_hook(gpu_model, 8, 2 * torch.ones(2, 2))

    @requires_gloo()
    def test_ddp_invalid_comm_hook_init(self):
        """
        This unit test makes sure that register_comm_hook properly checks the format
        of hook defined by user. The Python hook must be callable. This test also
        checks whether bucket annotation checked properly if defined.
        """
        store = c10d.FileStore(self.file_name, self.world_size)
        process_group = c10d.ProcessGroupGloo(store, self.rank, self.world_size)

        model = DistributedDataParallel(
            ModuleForDdpCommHook(), process_group=process_group
        )

        with self.assertRaisesRegex(TypeError, "Communication hook must be callable."):
            model.register_comm_hook(state=None, hook=1)

        with self.assertRaisesRegex(
            ValueError, "bucket annotation should be dist.GradBucket."
        ):

            def comm_hook(state: object, bucket: int) -> torch.futures.Future:
                return torch.futures.Future()

            model.register_comm_hook(state=None, hook=comm_hook)

    @requires_gloo()
    def test_ddp_invalid_comm_hook_return_type(self):
        """
        This test checks whether return annotation checked properly if defined. It also
        checks whether an internal error is thrown if return type is incorrect and user
        hasn't specified any return type annotation.
        """
        store = c10d.FileStore(self.file_name, self.world_size)
        process_group = c10d.ProcessGroupGloo(store, self.rank, self.world_size)

        model = DistributedDataParallel(
            ModuleForDdpCommHook(), process_group=process_group
        )

        expected_err = "Communication hook: return annotation should be torch.futures.Future or torch._C.Future."
        with self.assertRaisesRegex(
            ValueError,
            expected_err,
        ):

            def comm_hook(state: object, bucket: dist.GradBucket) -> int:
                return torch.futures.Future()

            model.register_comm_hook(state=None, hook=comm_hook)

        verify_ddp_error_logged(model, expected_err)

        with self.assertRaisesRegex(
            RuntimeError,
            "callback must return a torch.futures.Future or torch._C.Future object, but got",
        ):

            def comm_hook(state: object, bucket: dist.GradBucket):
                return 1

            model.register_comm_hook(state=None, hook=comm_hook)

            # Run forward
            output = model(8, self.rank)

            # Run backward
            output.mean().backward()

    @requires_gloo()
    def test_ddp_comm_hook_register_just_once(self):
        """
        DDP communication hook can only be registered once. This test validates whether
        the error is thrown properly when register_comm_hook is called more than once.
        """
        store = c10d.FileStore(self.file_name, self.world_size)
        process_group = c10d.ProcessGroupGloo(store, self.rank, self.world_size)

        model = DistributedDataParallel(
            ModuleForDdpCommHook(), process_group=process_group
        )

        def dummy_hook(state, bucket):
            fut = torch.futures.Future()
            fut.set_result([bucket.get_tensor()])
            return fut

        model.register_comm_hook(None, dummy_hook)

        with self.assertRaisesRegex(
            RuntimeError,
            "register_comm_hook or register_builtin_comm_hook can only be called once.",
        ):
            model.register_comm_hook(None, dummy_hook)

    @requires_gloo()
    def test_ddp_comm_hook_sparse_gradients(self):
        """
        Runs "test_sparse_gradients" unit test with DDP communication hook. We define a
        simple hook that does allreduce and works with gloo backend for this test.
        """
        store = c10d.FileStore(self.file_name, self.world_size)
        process_group = c10d.ProcessGroupGloo(store, self.rank, self.world_size)

        # Ensure initialized weights and inputs are identical across processes
        torch.manual_seed(1337)

        vanilla_model = SparseGradientModule()
        ddp_model = DistributedDataParallel(
            copy.deepcopy(vanilla_model),
            process_group=process_group,
        )

        def allreduce_hook_gloo(
            state: object, bucket: dist.GradBucket
        ) -> torch.futures.Future:
            def div_by_world_size(fut):
                # Divide the result by 2 * world_size.
                return fut.wait()[0] / self.world_size

            # Prepare allreduced grad bucket tensors by running an async work.
            fut = process_group.allreduce([bucket.get_tensor()]).get_future()
            return fut.then(div_by_world_size)

        ddp_model.register_comm_hook(None, allreduce_hook_gloo)

        self._run_and_verify_sparse_gradients(vanilla_model, ddp_model)


class ReducerModule(nn.Module):
    def __init__(self):
        super(ReducerModule, self).__init__()
        self.fc1 = nn.Linear(2, 10, bias=False)
        self.fc2 = nn.Linear(10, 4, bias=False)
        self.fc3 = nn.Linear(4, 4, bias=False)
        self.relu = nn.ReLU()

    def forward(self, x, use_fc3=True):
        x = self.relu(self.fc1(x)).float()
        x = self.relu(self.fc2(x)).float()
        if use_fc3:
            x = self.fc3(x).float()
        return F.softmax(x, dim=1)


@requires_gloo()
class ReducerTest(TestCase):
    def setUp(self):
        self.file = tempfile.NamedTemporaryFile(delete=False)
        self.store = c10d.FileStore(self.file.name, 1)
        self.process_group = c10d.ProcessGroupGloo(self.store, 0, 1)

    def test_single_dtype_single_bucket(self):
        model = ReducerModule()
        parameters = list(model.parameters())
        buckets = [list(range(len(parameters)))]
        dist.Reducer([parameters], buckets, self.process_group)

    def _create_mixed_precision_model(self):
        model = ReducerModule()
        model.float()
        model.fc1.double()
        return model

    def test_multi_dtype_single_bucket(self):
        model = self._create_mixed_precision_model()

        # Raise if there are multiple types per bucket.
        # In this case we create one bucket for all parameters.
        with self.assertRaises(RuntimeError):
            parameters = [list(model.parameters())]
            buckets = [list(range(len(parameters[0])))]
            dist.Reducer(parameters, buckets, self.process_group)

    def test_multi_dtype_multi_bucket(self):
        model = self._create_mixed_precision_model()
        parameters = [list(model.parameters())]
        group_by_dtype = groupby(
            range(len(parameters[0])), key=lambda i: parameters[0][i].dtype
        )
        buckets = [list(indices) for _, indices in group_by_dtype]
        dist.Reducer(parameters, buckets, self.process_group)

    def _create_reducer_for_models(self, models, find_unused_parameters=False):
        parameters = [list(model.parameters()) for model in models]
        group_by_dtype = groupby(
            range(len(parameters[0])), key=lambda i: parameters[0][i].dtype
        )
        buckets = [list(indices) for _, indices in group_by_dtype]
        return dist.Reducer(
            parameters,
            buckets,
            self.process_group,
            find_unused_parameters=find_unused_parameters,
        )

    def test_reducer_no_multi_replicas(self):
        num_replicas = 2
        models = [self._create_mixed_precision_model() for _ in range(num_replicas)]
        with self.assertRaisesRegex(
            RuntimeError,
            "Expected exactly one model replica.",
        ):
            reducer = self._create_reducer_for_models(models)

    def test_forward_backward(self):
        batch_size = 10
        model = self._create_mixed_precision_model()
        reducer = self._create_reducer_for_models([model])
        reducer.prepare_for_forward()
        loss = nn.CrossEntropyLoss()
        input = torch.rand([batch_size, 2], dtype=torch.double)
        target = torch.LongTensor([random.randrange(4) for _ in range(batch_size)])
        output = loss(model(input), target)
        reducer.prepare_for_backward(output)
        output.backward()

    def test_forward_backward_unused_parameters(self):
        batch_size = 10
        model = self._create_mixed_precision_model()
        reducer = self._create_reducer_for_models([model], find_unused_parameters=True)
        reducer.prepare_for_forward()
        loss = nn.CrossEntropyLoss()
        input = torch.rand([batch_size, 2], dtype=torch.double)
        target = torch.LongTensor([random.randrange(4) for _ in range(batch_size)])
        output = loss(model(input, use_fc3=False), target)

        # Check that the grad of fc3 is not set.
        self.assertEqual(None, model.fc3.weight.grad)

        # Compute and accumulate gradients.
        reducer.prepare_for_backward(output)
        output.backward()

        # The reducer will have marked the grad of fc3 as ready, because
        # it doesn't show up in the autograd graph of `output`. Since fc3.weight
        # is considered being globally unused, it will be kept untouched as None.
        self.assertEqual(None, model.fc3.weight.grad)

    def test_forward_backward_optimizer(self):
        batch_size = 10
        model = self._create_mixed_precision_model()
        reducer = self._create_reducer_for_models([model], find_unused_parameters=True)
        reducer.prepare_for_forward()
        loss = nn.CrossEntropyLoss()
        optimizer = torch.optim.Adam(model.parameters())
        for i in range(3):
            input = torch.rand([batch_size, 2], dtype=torch.double)
            target = torch.LongTensor([random.randrange(4) for _ in range(batch_size)])

            # The `zero_grad` function calls `detach_` and `zero_` on the grad
            # tensors of model parameters. If we tried to set the grad tensors
            # to a view of the reducer's bucket tensors, this would blow up.
            optimizer.zero_grad()

            # Unused parameter only in the first iteration.
            output = loss(model(input, use_fc3=(i > 0)), target)
            reducer.prepare_for_backward(output)
            output.backward()
            optimizer.step()


class CommTest(test_c10d_common.AbstractCommTest, MultiProcessTestCase):
    def setUp(self):
        super(CommTest, self).setUp()
        if sys.platform == "win32":
            self._spawn_processes()
        else:
            self._fork_processes()

    def tearDown(self):
        super(CommTest, self).tearDown()
        try:
            os.remove(self.file_name)
        except OSError:
            pass

    def _test_broadcast_coalesced(self, process_group, device, root_rank):
        half = torch.float16

        # No support for float16 for CPU tensors
        if device == torch.device("cpu"):
            half = torch.float32

        target = torch.arange(60, dtype=half, device=device).chunk(5)
        target += torch.arange(60, dtype=torch.float32, device=device).chunk(5)
        target += torch.arange(60, dtype=half, device=device).chunk(5)
        target += torch.arange(60, dtype=torch.float64, device=device).chunk(5)
        target += torch.arange(60, dtype=half, device=device).chunk(5)
        target += torch.arange(60, dtype=torch.float32, device=device).chunk(5)

        # The tensors to pass to broadcast are idential to the target
        # only on the process that is the root of the broadcast.
        if self.rank == root_rank:
            tensors = list(tensor.clone() for tensor in target)
        else:
            tensors = list(torch.zeros_like(tensor) for tensor in target)

        if self.rank != root_rank:
            self.assertNotEqual(tensors, target)

        c10d._broadcast_coalesced(
            process_group, tensors, buffer_size=256, src=root_rank
        )

        if self.rank != root_rank:
            self.assertEqual(tensors, target)

    @requires_gloo()
    @skip_if_lt_x_gpu(2)
    def test_broadcast_coalesced_gloo_cuda(self):
        store = c10d.FileStore(self.file_name, self.world_size)
        options = c10d.ProcessGroupGloo._Options()
        options._devices = [create_device(interface=LOOPBACK)]
        process_group = c10d.ProcessGroupGloo(
            store, self.rank, self.world_size, options
        )
        device = torch.device("cuda:%d" % self.rank)
        ranks = list(range(self.world_size))
        for root_rank in ranks:
            self._test_broadcast_coalesced(process_group, device, root_rank)

    @requires_gloo()
    def test_broadcast_coalesced_gloo_cpu(self):
        store = c10d.FileStore(self.file_name, self.world_size)
        options = c10d.ProcessGroupGloo._Options()
        options._devices = [create_device(interface=LOOPBACK)]
        process_group = c10d.ProcessGroupGloo(
            store, self.rank, self.world_size, options
        )
        device = torch.device("cpu")
        ranks = list(range(self.world_size))
        for root_rank in ranks:
            self._test_broadcast_coalesced(process_group, device, root_rank)

    @requires_gloo()
    @skip_if_lt_x_gpu(2)
    def test_sequence_num_set_default_pg_gloo(self):
        self._test_sequence_num_set_default_pg(backend="gloo")

    @requires_gloo()
    @skip_if_lt_x_gpu(2)
    def test_sequence_num_set_gloo_new_group(self):
        self._test_sequence_num_set_new_group(backend="gloo")

    @skip_if_lt_x_gpu(2)
    @requires_gloo()
    def test_sequence_num_incremented_gloo_default(self):
        self._test_sequence_num_incremented_default_group("gloo")

    @skip_if_lt_x_gpu(4)
    @requires_gloo()
    def test_sequence_num_incremented_gloo_subgroup(self):
        if self.world_size < 4:
            return sandcastle_skip("Test requires world_size of at least 4")
        self._test_sequence_num_incremented_subgroup("gloo")

    @requires_gloo()
    def test_gloo_barrier_device_ids(self):
        store = c10d.FileStore(self.file_name, self.world_size)
        c10d.init_process_group(
            backend="gloo", rank=self.rank, world_size=self.world_size, store=store
        )

        with self.assertRaisesRegex(RuntimeError, "device_ids not supported"):
            c10d.barrier(device_ids=[self.rank])


if __name__ == "__main__":
    assert (
        not torch.cuda._initialized
    ), "test_distributed must not have initialized CUDA context on main process"

    run_tests()<|MERGE_RESOLUTION|>--- conflicted
+++ resolved
@@ -46,10 +46,6 @@
     TEST_WITH_TSAN,
     sandcastle_skip,
 )
-
-if TEST_WITH_TSAN:
-    print("Skip as TSAN is not fork-safe since we're forking in a multi-threaded environment", file=sys.stderr)
-    sys.exit(0)
 
 if TEST_WITH_TSAN:
     print("Skip as TSAN is not fork-safe since we're forking in a multi-threaded environment", file=sys.stderr)
@@ -1374,14 +1370,9 @@
             del pg
 
 
-<<<<<<< HEAD
-class DistributedDataParallelTest(test_c10d_common.AbstractDistributedDataParallelTest, MultiProcessTestCase):
-
-=======
 class DistributedDataParallelTest(
     test_c10d_common.AbstractDistributedDataParallelTest, MultiProcessTestCase
 ):
->>>>>>> 52d1ffb7
     def setUp(self):
         super(DistributedDataParallelTest, self).setUp()
         if sys.platform == "win32":
