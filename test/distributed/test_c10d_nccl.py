--- conflicted
+++ resolved
@@ -50,22 +50,16 @@
     sandcastle_skip_if,
 )
 
-<<<<<<< HEAD
+if not IS_WINDOWS:
+    from torch.distributed.optim.functional_sgd import _FunctionalSGD
+
 if TEST_WITH_TSAN:
     print("Skip as TSAN is not fork-safe since we're forking in a multi-threaded environment", file=sys.stderr)
     sys.exit(0)
-=======
-if not IS_WINDOWS:
-    from torch.distributed.optim.functional_sgd import _FunctionalSGD
-
-if TEST_WITH_TSAN:
-    print("Skip as TSAN is not fork-safe since we're forking in a multi-threaded environment", file=sys.stderr)
-    sys.exit(0)
 
 if TEST_WITH_ASAN:
     print("Skip ASAN as torch + multiprocessing spawn have known issues", file=sys.stderr)
     sys.exit(0)
->>>>>>> 52d1ffb7
 
 class RendezvousEnvTest(TestCase):
     @retry_on_connect_failures
@@ -612,14 +606,9 @@
                 )
 
 
-<<<<<<< HEAD
-class DistributedDataParallelTest(test_c10d_common.AbstractDistributedDataParallelTest, MultiProcessTestCase):
-
-=======
 class DistributedDataParallelTest(
     test_c10d_common.AbstractDistributedDataParallelTest, MultiProcessTestCase
 ):
->>>>>>> 52d1ffb7
     def setUp(self):
         super(DistributedDataParallelTest, self).setUp()
         # NCCL_BLOCKING_WAIT overrides NCCL_ASYNC_ERROR_HANDLING hence tests
@@ -2135,13 +2124,9 @@
     @requires_nccl_version(2400, "Need NCCL 2.4+ for error checking")
     @skip_if_lt_x_gpu(3)
     @skip_if_rocm
-<<<<<<< HEAD
-    @sandcastle_skip("Frequently times out see https://github.com/pytorch/pytorch/issues/58920")
-=======
     @sandcastle_skip(
         "Frequently times out see https://github.com/pytorch/pytorch/issues/58920"
     )
->>>>>>> 52d1ffb7
     def test_nccl_errors_blocking_abort(self):
         self._test_nccl_errors_blocking(lambda: os.abort())
 
