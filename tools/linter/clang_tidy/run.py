#!/usr/bin/env python3
"""
A driver script to run clang-tidy on changes detected via git.

By default, clang-tidy runs on all files you point it at. This means that even
if you changed only parts of that file, you will get warnings for the whole
file. This script has the ability to ask git for the exact lines that have
changed since a particular git revision, and makes clang-tidy only lint those.
This makes it much less overhead to integrate in CI and much more relevant to
developers. This git-enabled mode is optional, and full scans of a directory
tree are also possible. In both cases, the script allows filtering files via
glob or regular expressions.
"""


import collections
import fnmatch
import json
import os
import os.path
import re
import shutil
import sys
import asyncio
import shlex
import multiprocessing

from typing import Any, Dict, Iterable, List, Set, Tuple

Patterns = collections.namedtuple("Patterns", "positive, negative")


# NOTE: Clang-tidy cannot lint headers directly, because headers are not
# compiled -- translation units are, of which there is one per implementation
# (c/cc/cpp) file.
DEFAULT_FILE_PATTERN = re.compile(r"^.*\.c(c|pp)?$")
CLANG_WARNING_PATTERN = re.compile(
    r"([^:]+):(\d+):\d+:\s+(warning|error):.*\[([^\]]+)\]"
)
# Set from command line arguments in main().
VERBOSE = False
QUIET = False
<<<<<<< HEAD


def log(*args: Any, **kwargs: Any) -> None:
    if not QUIET:
        print(*args, **kwargs)


class CommandResult:
    def __init__(self, returncode: int, stdout: str, stderr: str):
        self.returncode = returncode
        self.stdout = stdout.strip()
        self.stderr = stderr.strip()

    def failed(self) -> bool:
        return self.returncode != 0

    def __add__(self, other: "CommandResult") -> "CommandResult":
        return CommandResult(
            self.returncode + other.returncode,
            f"{self.stdout}\n{other.stdout}",
            f"{self.stderr}\n{other.stderr}",
        )

    def __str__(self) -> str:
        return f"{self.stdout}"

    def __repr__(self) -> str:
        return (
            f"returncode: {self.returncode}\n"
            + f"stdout: {self.stdout}\n"
            + f"stderr: {self.stderr}"
        )


class ProgressMeter:
    def __init__(
        self, num_items: int, start_msg: str = "", disable_progress_bar: bool = False
    ) -> None:
        self.num_items = num_items
        self.num_processed = 0
        self.width = 80
        self.disable_progress_bar = disable_progress_bar

        # helper escape sequences
        self._clear_to_end = "\x1b[2K"
        self._move_to_previous_line = "\x1b[F"
        self._move_to_start_of_line = "\r"
        self._move_to_next_line = "\n"

        if self.disable_progress_bar:
            log(start_msg)
        else:
            self._write(
                start_msg
                + self._move_to_next_line
                + "[>"
                + (self.width * " ")
                + "]"
                + self._move_to_start_of_line
            )
            self._flush()

    def _write(self, s: str) -> None:
        sys.stderr.write(s)

    def _flush(self) -> None:
        sys.stderr.flush()

    def update(self, msg: str) -> None:
        if self.disable_progress_bar:
            return

        # Once we've processed all items, clear the progress bar
        if self.num_processed == self.num_items - 1:
            self._write(self._clear_to_end)
            return

        # NOP if we've already processed all items
        if self.num_processed > self.num_items:
            return

        self.num_processed += 1

        self._write(
            self._move_to_previous_line
            + self._clear_to_end
            + msg
            + self._move_to_next_line
        )

        progress = int((self.num_processed / self.num_items) * self.width)
        padding = self.width - progress
        self._write(
            self._move_to_start_of_line
            + self._clear_to_end
            + f"({self.num_processed} of {self.num_items}) "
            + f"[{progress*'='}>{padding*' '}]"
            + self._move_to_start_of_line
        )
        self._flush()

    def print(self, msg: str) -> None:
        if QUIET:
            return
        elif self.disable_progress_bar:
            print(msg)
        else:
            self._write(
                self._clear_to_end
                + self._move_to_previous_line
                + self._clear_to_end
                + msg
                + self._move_to_next_line
                + self._move_to_next_line
            )
            self._flush()


class ClangTidyWarning:
    def __init__(self, name: str, occurrences: List[Tuple[str, int]]):
        self.name = name
        self.occurrences = occurrences

    def __str__(self) -> str:
        base = f"[{self.name}] occurred {len(self.occurrences)} times\n"
        for occ in self.occurrences:
            base += f"    {occ[0]}:{occ[1]}\n"
        return base


async def run_shell_command(
    cmd: List[str], on_completed: Any = None, *args: Any
) -> CommandResult:
    """Executes a shell command and runs an optional callback when complete"""
    if VERBOSE:
        log("Running: ", " ".join(cmd))

    proc = await asyncio.create_subprocess_shell(
        " ".join(shlex.quote(x) for x in cmd),  # type: ignore[attr-defined]
        stdout=asyncio.subprocess.PIPE,
        stderr=asyncio.subprocess.PIPE,
    )
    output = await proc.communicate()
    result = CommandResult(
        returncode=proc.returncode if proc.returncode is not None else -1,
        stdout=output[0].decode("utf-8").strip(),
        stderr=output[1].decode("utf-8").strip(),
    )

    if on_completed:
        on_completed(result, *args)

    return result


async def _run_clang_tidy_in_parallel(
    commands: List[Tuple[List[str], str]], disable_progress_bar: bool
) -> CommandResult:
    progress_meter = ProgressMeter(
        len(commands),
        f"Processing {len(commands)} clang-tidy jobs",
        disable_progress_bar=disable_progress_bar,
    )

    async def gather_with_concurrency(n: int, tasks: List[Any]) -> Any:
        semaphore = asyncio.Semaphore(n)

        async def sem_task(task: Any) -> Any:
            async with semaphore:
                return await task

        return await asyncio.gather(
            *(sem_task(task) for task in tasks), return_exceptions=True
        )

    async def helper() -> Any:
        def on_completed(result: CommandResult, filename: str) -> None:
            if result.failed():
                msg = str(result) if not VERBOSE else repr(result)
                progress_meter.print(msg)
            progress_meter.update(f"Processed {filename}")

        coros = [
            run_shell_command(cmd, on_completed, filename)
            for (cmd, filename) in commands
        ]
        return await gather_with_concurrency(multiprocessing.cpu_count(), coros)

    results = await helper()
    return sum(results, CommandResult(0, "", ""))


async def _run_clang_tidy(
    options: Any, line_filters: List[Dict[str, Any]], files: Iterable[str]
) -> CommandResult:
    """Executes the actual clang-tidy command in the shell."""

    base = [options.clang_tidy_exe]

    # Apply common options
    base += ["-p", options.compile_commands_dir]
    if not options.config_file and os.path.exists(".clang-tidy"):
        options.config_file = ".clang-tidy"
    if options.config_file:
        import yaml

        with open(options.config_file) as config:
            # Here we convert the YAML config file to a JSON blob.
            base += [
                "-config",
                json.dumps(yaml.load(config, Loader=yaml.SafeLoader)),
            ]
    if options.print_include_paths:
        base += ["--extra-arg", "-v"]
    if options.include_dir:
        for dir in options.include_dir:
            base += ["--extra-arg", f"-I{dir}"]
    base += options.extra_args
    if line_filters:
        base += ["-line-filter", json.dumps(line_filters)]

    # Apply per-file options
    commands = []
    for f in files:
        command = list(base) + [map_filename(options.compile_commands_dir, f)]
        commands.append((command, f))

    if options.dry_run:
        return CommandResult(0, str([c for c, _ in commands]), "")

    return await _run_clang_tidy_in_parallel(commands, options.disable_progress_bar)


def extract_warnings(
    output: str, base_dir: str = "."
) -> Tuple[Dict[str, Dict[int, Set[str]]], List[ClangTidyWarning]]:
    warn2occ: Dict[str, List[Tuple[str, int]]] = {}
    fixes: Dict[str, Dict[int, Set[str]]] = {}
    for line in output.splitlines():
        p = CLANG_WARNING_PATTERN.match(line)
        if p is None:
            continue
        if os.path.isabs(p.group(1)):
            path = os.path.abspath(p.group(1))
        else:
            path = os.path.abspath(os.path.join(base_dir, p.group(1)))
        line_no = int(p.group(2))

        # Filter out any options (which start with '-')
        warning_names = set([w for w in p.group(4).split(",") if not w.startswith("-")])

        for name in warning_names:
            if name not in warn2occ:
                warn2occ[name] = []
            warn2occ[name].append((path, line_no))

        if path not in fixes:
            fixes[path] = {}
        if line_no not in fixes[path]:
            fixes[path][line_no] = set()
        fixes[path][line_no].update(warning_names)

    warnings = [ClangTidyWarning(name, sorted(occ)) for name, occ in warn2occ.items()]

    return fixes, warnings


def apply_nolint(fname: str, warnings: Dict[int, Set[str]]) -> None:
    with open(fname, encoding="utf-8") as f:
        lines = f.readlines()

    line_offset = -1  # As in .cpp files lines are numbered starting from 1
    for line_no in sorted(warnings.keys()):
        nolint_diagnostics = ",".join(warnings[line_no])
        line_no += line_offset
        indent = " " * (len(lines[line_no]) - len(lines[line_no].lstrip(" ")))
        lines.insert(line_no, f"{indent}// NOLINTNEXTLINE({nolint_diagnostics})\n")
        line_offset += 1

    with open(fname, mode="w") as f:
        f.write("".join(lines))
=======
>>>>>>> b176feec


def log(*args: Any, **kwargs: Any) -> None:
    if not QUIET:
        print(*args, **kwargs)

<<<<<<< HEAD
def split_negative_from_positive_patterns(patterns: Iterable[str]) -> Patterns:
    """Separates negative patterns (that start with a dash) from positive patterns"""
    positive, negative = [], []
    for pattern in patterns:
        if pattern.startswith("-"):
            negative.append(pattern[1:])
        else:
            positive.append(pattern)
=======

class CommandResult:
    def __init__(self, returncode: int, stdout: str, stderr: str):
        self.returncode = returncode
        self.stdout = stdout.strip()
        self.stderr = stderr.strip()

    def failed(self) -> bool:
        return self.returncode != 0

    def __add__(self, other: "CommandResult") -> "CommandResult":
        return CommandResult(
            self.returncode + other.returncode,
            f"{self.stdout}\n{other.stdout}",
            f"{self.stderr}\n{other.stderr}",
        )
>>>>>>> b176feec

    def __str__(self) -> str:
        return f"{self.stdout}"

    def __repr__(self) -> str:
        return (
            f"returncode: {self.returncode}\n"
            + f"stdout: {self.stdout}\n"
            + f"stderr: {self.stderr}"
        )


class ProgressMeter:
    def __init__(
        self, num_items: int, start_msg: str = "", disable_progress_bar: bool = False
    ) -> None:
        self.num_items = num_items
        self.num_processed = 0
        self.width = 80
        self.disable_progress_bar = disable_progress_bar

        # helper escape sequences
        self._clear_to_end = "\x1b[2K"
        self._move_to_previous_line = "\x1b[F"
        self._move_to_start_of_line = "\r"
        self._move_to_next_line = "\n"

        if self.disable_progress_bar:
            log(start_msg)
        else:
            self._write(
                start_msg
                + self._move_to_next_line
                + "[>"
                + (self.width * " ")
                + "]"
                + self._move_to_start_of_line
            )
            self._flush()

    def _write(self, s: str) -> None:
        sys.stderr.write(s)

    def _flush(self) -> None:
        sys.stderr.flush()

    def update(self, msg: str) -> None:
        if self.disable_progress_bar:
            return

        # Once we've processed all items, clear the progress bar
        if self.num_processed == self.num_items - 1:
            self._write(self._clear_to_end)
            return

        # NOP if we've already processed all items
        if self.num_processed > self.num_items:
            return

        self.num_processed += 1

        self._write(
            self._move_to_previous_line
            + self._clear_to_end
            + msg
            + self._move_to_next_line
        )

        progress = int((self.num_processed / self.num_items) * self.width)
        padding = self.width - progress
        self._write(
            self._move_to_start_of_line
            + self._clear_to_end
            + f"({self.num_processed} of {self.num_items}) "
            + f"[{progress*'='}>{padding*' '}]"
            + self._move_to_start_of_line
        )
        self._flush()

    def print(self, msg: str) -> None:
        if QUIET:
            return
        elif self.disable_progress_bar:
            print(msg)
        else:
            self._write(
                self._clear_to_end
                + self._move_to_previous_line
                + self._clear_to_end
                + msg
                + self._move_to_next_line
                + self._move_to_next_line
            )
            self._flush()


class ClangTidyWarning:
    def __init__(self, name: str, occurrences: List[Tuple[str, int]]):
        self.name = name
        self.occurrences = occurrences

    def __str__(self) -> str:
        base = f"[{self.name}] occurred {len(self.occurrences)} times\n"
        for occ in self.occurrences:
            base += f"    {occ[0]}:{occ[1]}\n"
        return base


async def run_shell_command(
    cmd: List[str], on_completed: Any = None, *args: Any
) -> CommandResult:
    """Executes a shell command and runs an optional callback when complete"""
    if VERBOSE:
<<<<<<< HEAD
        log("Filtering with these file patterns: {}".format(file_patterns))
    for file in files:
        if not any(n.match(file) for n in file_patterns.negative):
            if any(p.match(file) for p in file_patterns.positive):
                yield file
                continue
        if VERBOSE:
            log(f"{file} omitted due to file filters")


async def get_all_files(paths: List[str]) -> List[str]:
    """Returns all files that are tracked by git in the given paths."""
    output = await run_shell_command(["git", "ls-files"] + paths)
    return str(output).strip().splitlines()


def find_changed_lines(diff: str) -> Dict[str, List[Tuple[int, int]]]:
    # Delay import since this isn't required unless using the --diff-file
    # argument, which for local runs people don't care about
    try:
        import unidiff  # type: ignore[import]
    except ImportError as e:
        e.msg += ", run 'pip install unidiff'"  # type: ignore[attr-defined]
        raise e

    files = collections.defaultdict(list)

    for file in unidiff.PatchSet(diff):
        for hunk in file:
            start = hunk[0].target_line_no
            if start is None:
                start = 1
            end = int(hunk[-1].target_line_no or 0)
            if end == 0:
                continue

            files[file.path].append((start, end))
=======
        log("Running: ", " ".join(cmd))

    proc = await asyncio.create_subprocess_shell(
        " ".join(shlex.quote(x) for x in cmd),  # type: ignore[attr-defined]
        stdout=asyncio.subprocess.PIPE,
        stderr=asyncio.subprocess.PIPE,
    )
    output = await proc.communicate()
    result = CommandResult(
        returncode=proc.returncode if proc.returncode is not None else -1,
        stdout=output[0].decode("utf-8").strip(),
        stderr=output[1].decode("utf-8").strip(),
    )

    if on_completed:
        on_completed(result, *args)

    return result


async def _run_clang_tidy_in_parallel(
    commands: List[Tuple[List[str], str]], disable_progress_bar: bool
) -> CommandResult:
    progress_meter = ProgressMeter(
        len(commands),
        f"Processing {len(commands)} clang-tidy jobs",
        disable_progress_bar=disable_progress_bar,
    )

    async def gather_with_concurrency(n: int, tasks: List[Any]) -> Any:
        semaphore = asyncio.Semaphore(n)

        async def sem_task(task: Any) -> Any:
            async with semaphore:
                return await task

        return await asyncio.gather(
            *(sem_task(task) for task in tasks), return_exceptions=True
        )

    async def helper() -> Any:
        def on_completed(result: CommandResult, filename: str) -> None:
            if result.failed():
                msg = str(result) if not VERBOSE else repr(result)
                progress_meter.print(msg)
            progress_meter.update(f"Processed {filename}")

        coros = [
            run_shell_command(cmd, on_completed, filename)
            for (cmd, filename) in commands
        ]
        return await gather_with_concurrency(multiprocessing.cpu_count(), coros)

    results = await helper()
    return sum(results, CommandResult(0, "", ""))


async def _run_clang_tidy(
    options: Any, line_filters: List[Dict[str, Any]], files: Iterable[str]
) -> CommandResult:
    """Executes the actual clang-tidy command in the shell."""

    base = [options.clang_tidy_exe]

    # Apply common options
    base += ["-p", options.compile_commands_dir]
    if not options.config_file and os.path.exists(".clang-tidy"):
        options.config_file = ".clang-tidy"
    if options.config_file:
        import yaml

        with open(options.config_file) as config:
            # Here we convert the YAML config file to a JSON blob.
            base += [
                "-config",
                json.dumps(yaml.load(config, Loader=yaml.SafeLoader)),
            ]
    if options.print_include_paths:
        base += ["--extra-arg", "-v"]
    if options.include_dir:
        for dir in options.include_dir:
            base += ["--extra-arg", f"-I{dir}"]
    base += options.extra_args
    if line_filters:
        base += ["-line-filter", json.dumps(line_filters)]

    # Apply per-file options
    commands = []
    for f in files:
        command = list(base) + [map_filename(options.compile_commands_dir, f)]
        commands.append((command, f))

    if options.dry_run:
        return CommandResult(0, str([c for c, _ in commands]), "")

    return await _run_clang_tidy_in_parallel(commands, options.disable_progress_bar)


def extract_warnings(
    output: str, base_dir: str = "."
) -> Tuple[Dict[str, Dict[int, Set[str]]], List[ClangTidyWarning]]:
    warn2occ: Dict[str, List[Tuple[str, int]]] = {}
    fixes: Dict[str, Dict[int, Set[str]]] = {}
    for line in output.splitlines():
        p = CLANG_WARNING_PATTERN.match(line)
        if p is None:
            continue
        if os.path.isabs(p.group(1)):
            path = os.path.abspath(p.group(1))
        else:
            path = os.path.abspath(os.path.join(base_dir, p.group(1)))
        line_no = int(p.group(2))

        # Filter out any options (which start with '-')
        warning_names = set([w for w in p.group(4).split(",") if not w.startswith("-")])

        for name in warning_names:
            if name not in warn2occ:
                warn2occ[name] = []
            warn2occ[name].append((path, line_no))

        if path not in fixes:
            fixes[path] = {}
        if line_no not in fixes[path]:
            fixes[path][line_no] = set()
        fixes[path][line_no].update(warning_names)

    warnings = [ClangTidyWarning(name, sorted(occ)) for name, occ in warn2occ.items()]

    return fixes, warnings


def apply_nolint(fname: str, warnings: Dict[int, Set[str]]) -> None:
    with open(fname, encoding="utf-8") as f:
        lines = f.readlines()

    line_offset = -1  # As in .cpp files lines are numbered starting from 1
    for line_no in sorted(warnings.keys()):
        nolint_diagnostics = ",".join(warnings[line_no])
        line_no += line_offset
        indent = " " * (len(lines[line_no]) - len(lines[line_no].lstrip(" ")))
        lines.insert(line_no, f"{indent}// NOLINTNEXTLINE({nolint_diagnostics})\n")
        line_offset += 1

    with open(fname, mode="w") as f:
        f.write("".join(lines))


# Functions for correct handling of "ATen/native/cpu" mapping
# Sources in that folder are not built in place but first copied into build folder with `.[CPUARCH].cpp` suffixes
def map_filename(build_folder: str, fname: str) -> str:
    fname = os.path.relpath(fname)
    native_cpu_prefix = "aten/src/ATen/native/cpu/"
    build_cpu_prefix = os.path.join(build_folder, native_cpu_prefix, "")
    default_arch_suffix = ".DEFAULT.cpp"
    if fname.startswith(native_cpu_prefix) and fname.endswith(".cpp"):
        return (
            f"{build_cpu_prefix}{fname[len(native_cpu_prefix):]}{default_arch_suffix}"
        )
    if fname.startswith(build_cpu_prefix) and fname.endswith(default_arch_suffix):
        return f"{native_cpu_prefix}{fname[len(build_cpu_prefix):-len(default_arch_suffix)]}"
    return fname


def map_filenames(build_folder: str, fnames: Iterable[str]) -> List[str]:
    return [map_filename(build_folder, fname) for fname in fnames]


def split_negative_from_positive_patterns(patterns: Iterable[str]) -> Patterns:
    """Separates negative patterns (that start with a dash) from positive patterns"""
    positive, negative = [], []
    for pattern in patterns:
        if pattern.startswith("-"):
            negative.append(pattern[1:])
        else:
            positive.append(pattern)

    return Patterns(positive, negative)


def get_file_patterns(globs: Iterable[str], regexes: Iterable[str]) -> Patterns:
    """Returns a list of compiled regex objects from globs and regex pattern strings."""
    # fnmatch.translate converts a glob into a regular expression.
    # https://docs.python.org/2/library/fnmatch.html#fnmatch.translate
    glob = split_negative_from_positive_patterns(globs)
    regexes_ = split_negative_from_positive_patterns(regexes)

    positive_regexes = regexes_.positive + [fnmatch.translate(g) for g in glob.positive]
    negative_regexes = regexes_.negative + [fnmatch.translate(g) for g in glob.negative]

    positive_patterns = [re.compile(regex) for regex in positive_regexes] or [
        DEFAULT_FILE_PATTERN
    ]
    negative_patterns = [re.compile(regex) for regex in negative_regexes]

    return Patterns(positive_patterns, negative_patterns)


def filter_files(files: Iterable[str], file_patterns: Patterns) -> Iterable[str]:
    """Returns all files that match any of the patterns."""
    if VERBOSE:
        log("Filtering with these file patterns: {}".format(file_patterns))
    for file in files:
        if not any(n.match(file) for n in file_patterns.negative):
            if any(p.match(file) for p in file_patterns.positive):
                yield file
                continue
        if VERBOSE:
            log(f"{file} omitted due to file filters")


async def get_all_files(paths: List[str]) -> List[str]:
    """Returns all files that are tracked by git in the given paths."""
    output = await run_shell_command(["git", "ls-files"] + paths)
    return str(output).strip().splitlines()


def find_changed_lines(diff: str) -> Dict[str, List[Tuple[int, int]]]:
    # Delay import since this isn't required unless using the --diff-file
    # argument, which for local runs people don't care about
    try:
        import unidiff  # type: ignore[import]
    except ImportError as e:
        e.msg += ", run 'pip install unidiff'"  # type: ignore[attr-defined]
        raise e

    files: Any = collections.defaultdict(list)

    for file in unidiff.PatchSet(diff):
        for hunk in file:
            added_line_nos = [line.target_line_no for line in hunk if line.is_added]

            if len(added_line_nos) == 0:
                continue

            # Convert list of line numbers to ranges
            # Eg: [1, 2, 3, 12, 13, 14, 15] becomes [[1,3], [12, 15]]
            i = 1
            ranges = [[added_line_nos[0], added_line_nos[0]]]
            while i < len(added_line_nos):
                if added_line_nos[i] != added_line_nos[i - 1] + 1:
                    ranges[-1][1] = added_line_nos[i - 1]
                    ranges.append([added_line_nos[i], added_line_nos[i]])
                i += 1
            ranges[-1][1] = added_line_nos[-1]

            files[file.path].append(*ranges)
>>>>>>> b176feec

    return dict(files)


def filter_from_diff(
    paths: List[str], diffs: List[str]
) -> Tuple[List[str], List[Dict[Any, Any]]]:
    files = []
    line_filters = []

    for diff in diffs:
        changed_files = find_changed_lines(diff)
        changed_files = {
            filename: v
            for filename, v in changed_files.items()
            if any(filename.startswith(path) for path in paths)
        }
        line_filters += [
            {"name": name, "lines": lines} for name, lines, in changed_files.items()
        ]
        files += list(changed_files.keys())

    return files, line_filters


def filter_from_diff_file(
    paths: List[str], filename: str
) -> Tuple[List[str], List[Dict[Any, Any]]]:
    with open(filename, "r") as f:
        diff = f.read()
    return filter_from_diff(paths, [diff])


async def filter_default(paths: List[str]) -> Tuple[List[str], List[Dict[Any, Any]]]:
    return await get_all_files(paths), []


async def _run(options: Any) -> Tuple[CommandResult, List[ClangTidyWarning]]:
    # These flags are pervasive enough to set it globally. It makes the code
    # cleaner compared to threading it through every single function.
    global VERBOSE
    global QUIET
    VERBOSE = options.verbose
    QUIET = options.quiet

    # Normalize the paths first
    paths = [path.rstrip("/") for path in options.paths]

    # Filter files
    if options.diff_file:
        files, line_filters = filter_from_diff_file(options.paths, options.diff_file)
    else:
        files, line_filters = await filter_default(options.paths)

    file_patterns = get_file_patterns(options.glob, options.regex)
    files = list(filter_files(files, file_patterns))

    # clang-tidy errors when it does not get input files.
    if not files:
        log("No files detected")
        return CommandResult(0, "", ""), []

    result = await _run_clang_tidy(options, line_filters, files)
    fixes, warnings = extract_warnings(
        result.stdout, base_dir=options.compile_commands_dir
    )

    if options.suppress_diagnostics:
        for fname in fixes.keys():
            mapped_fname = map_filename(options.compile_commands_dir, fname)
            log(f"Applying fixes to {mapped_fname}")
            apply_nolint(fname, fixes[fname])
            if os.path.relpath(fname) != mapped_fname:
                shutil.copyfile(fname, mapped_fname)

    if options.dry_run:
        log(result)
    elif result.failed():
        # If you change this message, update the error checking logic in
        # .github/workflows/lint.yml
        msg = "Warnings detected!"
        log(msg)
        log("Summary:")
        for w in warnings:
            log(str(w))

    return result, warnings


def run(options: Any) -> Tuple[CommandResult, List[ClangTidyWarning]]:
    loop = asyncio.get_event_loop()
    return loop.run_until_complete(_run(options))<|MERGE_RESOLUTION|>--- conflicted
+++ resolved
@@ -40,7 +40,6 @@
 # Set from command line arguments in main().
 VERBOSE = False
 QUIET = False
-<<<<<<< HEAD
 
 
 def log(*args: Any, **kwargs: Any) -> None:
@@ -322,339 +321,6 @@
 
     with open(fname, mode="w") as f:
         f.write("".join(lines))
-=======
->>>>>>> b176feec
-
-
-def log(*args: Any, **kwargs: Any) -> None:
-    if not QUIET:
-        print(*args, **kwargs)
-
-<<<<<<< HEAD
-def split_negative_from_positive_patterns(patterns: Iterable[str]) -> Patterns:
-    """Separates negative patterns (that start with a dash) from positive patterns"""
-    positive, negative = [], []
-    for pattern in patterns:
-        if pattern.startswith("-"):
-            negative.append(pattern[1:])
-        else:
-            positive.append(pattern)
-=======
-
-class CommandResult:
-    def __init__(self, returncode: int, stdout: str, stderr: str):
-        self.returncode = returncode
-        self.stdout = stdout.strip()
-        self.stderr = stderr.strip()
-
-    def failed(self) -> bool:
-        return self.returncode != 0
-
-    def __add__(self, other: "CommandResult") -> "CommandResult":
-        return CommandResult(
-            self.returncode + other.returncode,
-            f"{self.stdout}\n{other.stdout}",
-            f"{self.stderr}\n{other.stderr}",
-        )
->>>>>>> b176feec
-
-    def __str__(self) -> str:
-        return f"{self.stdout}"
-
-    def __repr__(self) -> str:
-        return (
-            f"returncode: {self.returncode}\n"
-            + f"stdout: {self.stdout}\n"
-            + f"stderr: {self.stderr}"
-        )
-
-
-class ProgressMeter:
-    def __init__(
-        self, num_items: int, start_msg: str = "", disable_progress_bar: bool = False
-    ) -> None:
-        self.num_items = num_items
-        self.num_processed = 0
-        self.width = 80
-        self.disable_progress_bar = disable_progress_bar
-
-        # helper escape sequences
-        self._clear_to_end = "\x1b[2K"
-        self._move_to_previous_line = "\x1b[F"
-        self._move_to_start_of_line = "\r"
-        self._move_to_next_line = "\n"
-
-        if self.disable_progress_bar:
-            log(start_msg)
-        else:
-            self._write(
-                start_msg
-                + self._move_to_next_line
-                + "[>"
-                + (self.width * " ")
-                + "]"
-                + self._move_to_start_of_line
-            )
-            self._flush()
-
-    def _write(self, s: str) -> None:
-        sys.stderr.write(s)
-
-    def _flush(self) -> None:
-        sys.stderr.flush()
-
-    def update(self, msg: str) -> None:
-        if self.disable_progress_bar:
-            return
-
-        # Once we've processed all items, clear the progress bar
-        if self.num_processed == self.num_items - 1:
-            self._write(self._clear_to_end)
-            return
-
-        # NOP if we've already processed all items
-        if self.num_processed > self.num_items:
-            return
-
-        self.num_processed += 1
-
-        self._write(
-            self._move_to_previous_line
-            + self._clear_to_end
-            + msg
-            + self._move_to_next_line
-        )
-
-        progress = int((self.num_processed / self.num_items) * self.width)
-        padding = self.width - progress
-        self._write(
-            self._move_to_start_of_line
-            + self._clear_to_end
-            + f"({self.num_processed} of {self.num_items}) "
-            + f"[{progress*'='}>{padding*' '}]"
-            + self._move_to_start_of_line
-        )
-        self._flush()
-
-    def print(self, msg: str) -> None:
-        if QUIET:
-            return
-        elif self.disable_progress_bar:
-            print(msg)
-        else:
-            self._write(
-                self._clear_to_end
-                + self._move_to_previous_line
-                + self._clear_to_end
-                + msg
-                + self._move_to_next_line
-                + self._move_to_next_line
-            )
-            self._flush()
-
-
-class ClangTidyWarning:
-    def __init__(self, name: str, occurrences: List[Tuple[str, int]]):
-        self.name = name
-        self.occurrences = occurrences
-
-    def __str__(self) -> str:
-        base = f"[{self.name}] occurred {len(self.occurrences)} times\n"
-        for occ in self.occurrences:
-            base += f"    {occ[0]}:{occ[1]}\n"
-        return base
-
-
-async def run_shell_command(
-    cmd: List[str], on_completed: Any = None, *args: Any
-) -> CommandResult:
-    """Executes a shell command and runs an optional callback when complete"""
-    if VERBOSE:
-<<<<<<< HEAD
-        log("Filtering with these file patterns: {}".format(file_patterns))
-    for file in files:
-        if not any(n.match(file) for n in file_patterns.negative):
-            if any(p.match(file) for p in file_patterns.positive):
-                yield file
-                continue
-        if VERBOSE:
-            log(f"{file} omitted due to file filters")
-
-
-async def get_all_files(paths: List[str]) -> List[str]:
-    """Returns all files that are tracked by git in the given paths."""
-    output = await run_shell_command(["git", "ls-files"] + paths)
-    return str(output).strip().splitlines()
-
-
-def find_changed_lines(diff: str) -> Dict[str, List[Tuple[int, int]]]:
-    # Delay import since this isn't required unless using the --diff-file
-    # argument, which for local runs people don't care about
-    try:
-        import unidiff  # type: ignore[import]
-    except ImportError as e:
-        e.msg += ", run 'pip install unidiff'"  # type: ignore[attr-defined]
-        raise e
-
-    files = collections.defaultdict(list)
-
-    for file in unidiff.PatchSet(diff):
-        for hunk in file:
-            start = hunk[0].target_line_no
-            if start is None:
-                start = 1
-            end = int(hunk[-1].target_line_no or 0)
-            if end == 0:
-                continue
-
-            files[file.path].append((start, end))
-=======
-        log("Running: ", " ".join(cmd))
-
-    proc = await asyncio.create_subprocess_shell(
-        " ".join(shlex.quote(x) for x in cmd),  # type: ignore[attr-defined]
-        stdout=asyncio.subprocess.PIPE,
-        stderr=asyncio.subprocess.PIPE,
-    )
-    output = await proc.communicate()
-    result = CommandResult(
-        returncode=proc.returncode if proc.returncode is not None else -1,
-        stdout=output[0].decode("utf-8").strip(),
-        stderr=output[1].decode("utf-8").strip(),
-    )
-
-    if on_completed:
-        on_completed(result, *args)
-
-    return result
-
-
-async def _run_clang_tidy_in_parallel(
-    commands: List[Tuple[List[str], str]], disable_progress_bar: bool
-) -> CommandResult:
-    progress_meter = ProgressMeter(
-        len(commands),
-        f"Processing {len(commands)} clang-tidy jobs",
-        disable_progress_bar=disable_progress_bar,
-    )
-
-    async def gather_with_concurrency(n: int, tasks: List[Any]) -> Any:
-        semaphore = asyncio.Semaphore(n)
-
-        async def sem_task(task: Any) -> Any:
-            async with semaphore:
-                return await task
-
-        return await asyncio.gather(
-            *(sem_task(task) for task in tasks), return_exceptions=True
-        )
-
-    async def helper() -> Any:
-        def on_completed(result: CommandResult, filename: str) -> None:
-            if result.failed():
-                msg = str(result) if not VERBOSE else repr(result)
-                progress_meter.print(msg)
-            progress_meter.update(f"Processed {filename}")
-
-        coros = [
-            run_shell_command(cmd, on_completed, filename)
-            for (cmd, filename) in commands
-        ]
-        return await gather_with_concurrency(multiprocessing.cpu_count(), coros)
-
-    results = await helper()
-    return sum(results, CommandResult(0, "", ""))
-
-
-async def _run_clang_tidy(
-    options: Any, line_filters: List[Dict[str, Any]], files: Iterable[str]
-) -> CommandResult:
-    """Executes the actual clang-tidy command in the shell."""
-
-    base = [options.clang_tidy_exe]
-
-    # Apply common options
-    base += ["-p", options.compile_commands_dir]
-    if not options.config_file and os.path.exists(".clang-tidy"):
-        options.config_file = ".clang-tidy"
-    if options.config_file:
-        import yaml
-
-        with open(options.config_file) as config:
-            # Here we convert the YAML config file to a JSON blob.
-            base += [
-                "-config",
-                json.dumps(yaml.load(config, Loader=yaml.SafeLoader)),
-            ]
-    if options.print_include_paths:
-        base += ["--extra-arg", "-v"]
-    if options.include_dir:
-        for dir in options.include_dir:
-            base += ["--extra-arg", f"-I{dir}"]
-    base += options.extra_args
-    if line_filters:
-        base += ["-line-filter", json.dumps(line_filters)]
-
-    # Apply per-file options
-    commands = []
-    for f in files:
-        command = list(base) + [map_filename(options.compile_commands_dir, f)]
-        commands.append((command, f))
-
-    if options.dry_run:
-        return CommandResult(0, str([c for c, _ in commands]), "")
-
-    return await _run_clang_tidy_in_parallel(commands, options.disable_progress_bar)
-
-
-def extract_warnings(
-    output: str, base_dir: str = "."
-) -> Tuple[Dict[str, Dict[int, Set[str]]], List[ClangTidyWarning]]:
-    warn2occ: Dict[str, List[Tuple[str, int]]] = {}
-    fixes: Dict[str, Dict[int, Set[str]]] = {}
-    for line in output.splitlines():
-        p = CLANG_WARNING_PATTERN.match(line)
-        if p is None:
-            continue
-        if os.path.isabs(p.group(1)):
-            path = os.path.abspath(p.group(1))
-        else:
-            path = os.path.abspath(os.path.join(base_dir, p.group(1)))
-        line_no = int(p.group(2))
-
-        # Filter out any options (which start with '-')
-        warning_names = set([w for w in p.group(4).split(",") if not w.startswith("-")])
-
-        for name in warning_names:
-            if name not in warn2occ:
-                warn2occ[name] = []
-            warn2occ[name].append((path, line_no))
-
-        if path not in fixes:
-            fixes[path] = {}
-        if line_no not in fixes[path]:
-            fixes[path][line_no] = set()
-        fixes[path][line_no].update(warning_names)
-
-    warnings = [ClangTidyWarning(name, sorted(occ)) for name, occ in warn2occ.items()]
-
-    return fixes, warnings
-
-
-def apply_nolint(fname: str, warnings: Dict[int, Set[str]]) -> None:
-    with open(fname, encoding="utf-8") as f:
-        lines = f.readlines()
-
-    line_offset = -1  # As in .cpp files lines are numbered starting from 1
-    for line_no in sorted(warnings.keys()):
-        nolint_diagnostics = ",".join(warnings[line_no])
-        line_no += line_offset
-        indent = " " * (len(lines[line_no]) - len(lines[line_no].lstrip(" ")))
-        lines.insert(line_no, f"{indent}// NOLINTNEXTLINE({nolint_diagnostics})\n")
-        line_offset += 1
-
-    with open(fname, mode="w") as f:
-        f.write("".join(lines))
 
 
 # Functions for correct handling of "ATen/native/cpu" mapping
@@ -756,7 +422,6 @@
             ranges[-1][1] = added_line_nos[-1]
 
             files[file.path].append(*ranges)
->>>>>>> b176feec
 
     return dict(files)
 
