--- conflicted
+++ resolved
@@ -51,7 +51,7 @@
     }
 
     if (get_default_hooks_()) {
-      save_metadata_(variable);
+      save_metadata(variable);
       register_hooks_(get_default_hooks_(), variable);
       return;
     }
@@ -67,19 +67,17 @@
     if (!is_output || is_leaf_) {
       saved_original_ = true;
       data_ = variable;
-      register_hooks(Engine::get_default_engine().get_default_saved_variable_hooks());
       return;
     }
 
-    save_metadata_(variable);
+    save_metadata(variable);
     // This copy is slightly more expensive.
     // Only do it if we actually need to.
     data_ = variable.tensor_data();
-    register_hooks(Engine::get_default_engine().get_default_saved_variable_hooks());
-  }
-}
-
-void SavedVariable::save_metadata_(const Variable& data) {
+  }
+}
+
+void SavedVariable::save_metadata(const Variable& data) {
   // Save output number, version counter and fw_grad if needed
 
   output_nr_ = data.output_nr();
@@ -100,7 +98,7 @@
   }
 }
 
-std::unique_ptr<SavedVariableHooks> SavedVariable::get_default_hooks_() {
+std::unique_ptr<SavedVariableHooks> SavedVariable::get_default_hooks() {
   return Engine::get_default_engine().get_default_saved_variable_hooks();
 }
 
@@ -220,7 +218,7 @@
 
   // If we didn't save the original variable, we already have all we need to reconstruct it
   if (saved_original_) {
-    save_metadata_(data);
+    save_metadata(data);
   }
 
   at::NoGradGuard guard;
@@ -228,13 +226,7 @@
 }
 
 void SavedVariable::register_hooks(std::unique_ptr<SavedVariableHooks>&& hooks) {
-<<<<<<< HEAD
   TORCH_INTERNAL_ASSERT(hooks);
-=======
-  if (!hooks) {
-    return;
-  }
->>>>>>> 200b6ccd
   TORCH_CHECK(!hooks_,
     "Calling register_hooks on a saved tensor whose hooks have already been set. "
     "Hint: only one pair of hooks is allowed at a time.");
