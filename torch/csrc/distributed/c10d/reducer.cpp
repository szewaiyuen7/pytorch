#include <c10d/reducer.hpp>

#include <c10d/Utils.hpp>
#include <c10d/default_comm_hooks.hpp>

#include <functional>

#include <c10/core/DeviceGuard.h>
#include <c10/core/StreamGuard.h>
#include <c10/util/Exception.h>
#include <c10/util/hash.h>
#include <c10/util/irange.h>
#include <c10d/comm.hpp>
#include <c10d/logger.hpp>
#include <torch/csrc/autograd/engine.h>
#include <torch/csrc/autograd/function_hook.h>
#include <torch/csrc/autograd/functions/accumulate_grad.h>
#include <torch/csrc/autograd/profiler.h>
#include <torch/csrc/autograd/utils/grad_layout_contract.h>
#include <torch/csrc/autograd/utils/lambda_post_hook.h>
#include <torch/csrc/utils/memory.h>

namespace c10d {
namespace {

inline int64_t current_time_in_nanos() {
  return torch::autograd::profiler::getTime();
}

constexpr int kUnsetDivFactor = -1;

// Macro that wraps TORCH_CHECK with DDP logging.
#define REDUCER_CHECK(cond, logger_, ...)             \
  if (C10_UNLIKELY_OR_CONST(!(cond))) {               \
    if (!logger_.expired()) {                         \
      logger_.lock()->set_error_and_log(__VA_ARGS__); \
    }                                                 \
    TORCH_CHECK(false, ##__VA_ARGS__);                \
  }

} // namespace

C10_DEFINE_TYPED_REGISTRY( // NOLINT
    TimerRegistry,
    c10::DeviceType,
    Timer,
    std::unique_ptr,
    c10::Device);

namespace {

class CpuTimer : public Timer {
 private:
  // The timestamp of forward call start time in each iteration.
  int64_t forward_start_time = -1;
  // The timestamp of backward computation start and end time in each
  // iteration.
  int64_t backward_compute_start_time = -1;
  int64_t backward_compute_end_time = -1;
  // The timestamp of first communication call start time in each iteration.
  int64_t backward_comm_start_time = -1;
  // The timestamp of last communication call end time in each iteration.
  int64_t backward_comm_end_time = -1;

  int64_t& getTime(Event event) {
    switch (event) {
      case Event::kForwardStart:
        return forward_start_time;
      case Event::kBackwardComputeStart:
        return backward_compute_start_time;
      case Event::kBackwardComputeEnd:
        return backward_compute_end_time;
      case Event::kBackwardCommStart:
        return backward_comm_start_time;
      case Event::kBackwardCommEnd:
        return backward_comm_end_time;
      default:
        TORCH_INTERNAL_ASSERT(false);
    }
  }

 public:
  explicit CpuTimer(c10::Device /* unused */) {}

  void record(Event event) override {
    getTime(event) = current_time_in_nanos();
  }

  c10::optional<int64_t> measureDifference(Event start, Event end) override {
    int64_t start_time = getTime(start);
    int64_t end_time = getTime(end);
    // If cpu_end_time is not recorded in this iteration,
    // avg_time will return invalid value.
    // For some cases like DDP runs on non-sync mode, backward compute
    // end time can not be recorded in this iteration and thus can not
    // calculate the valid avg_time.
    // In this case, skip calculating the avg_time and return.
    if (end_time < start_time) {
      return c10::nullopt;
    }
    return end_time - start_time;
  }
};

C10_REGISTER_TYPED_CLASS(TimerRegistry, c10::kCPU, CpuTimer);

} // namespace

Reducer::Reducer(
    std::vector<std::vector<at::Tensor>> replicas,
    std::vector<std::vector<size_t>> bucket_indices,
    c10::intrusive_ptr<c10d::ProcessGroup> process_group,
    std::vector<std::vector<bool>> expect_sparse_gradients,
    int64_t bucket_bytes_cap,
    bool find_unused_parameters,
    bool gradient_as_bucket_view,
    std::unordered_map<size_t, std::string> paramNames)
    : replicas_(std::move(replicas)),
      process_group_(std::move(process_group)),
      expect_sparse_gradients_(std::move(expect_sparse_gradients)),
      expect_autograd_hooks_(false),
      require_finalize_(false),
      next_bucket_(0),
      has_marked_unused_parameters_(false),
      find_unused_parameters_(find_unused_parameters),
      gradient_as_bucket_view_(gradient_as_bucket_view),
      local_used_maps_reduced_(false),
      num_iterations_(0),
      num_buckets_ready_(0),
      has_rebuilt_bucket_(false),
      bucket_bytes_cap_(bucket_bytes_cap),
      div_factor_(kUnsetDivFactor),
      static_graph_(false),
      comm_hook_(nullptr),
      thread_local_state_(at::ThreadLocalState()),
      ddp_debug_level_(parseDistDebugLevel()),
      param_names_(std::move(paramNames)) {
  C10_LOG_API_USAGE_ONCE("torch.distributed.ddp.reducer");
  TORCH_INTERNAL_ASSERT(
      replicas_.size() == 1, "Expected exactly one model replica.");
  TORCH_INTERNAL_ASSERT(
      replicas_[0].size() >= 1, "Expected at least one parameter.");

  // Check whether the module is multi_device_module
  {
    std::set<int> unique_devices;
    for (const auto& v : replicas_[0]) {
      auto device_idx = int(v.device().index());
      if (unique_devices.find(device_idx) == unique_devices.end()) {
        unique_devices.insert(device_idx);
        if (unique_devices.size() > 1) {
          is_multi_device_module_ = true;
          break;
        }
      }
    }
  }

  // For CUDA, record events only for single device module.
  c10::Device device = replicas_[0][0].device();
  if (!(device.is_cuda() && is_multi_device_module_)) {
    timer_ = TimerRegistry()->Create(device.type(), device);
  }

  // If `expect_sparse_gradients` is not specified, initialize it such that
  // we do not expect sparse gradients for any parameter.
  if (expect_sparse_gradients_.empty()) {
    expect_sparse_gradients_ = std::vector<std::vector<bool>>(
        replicas_.size(), std::vector<bool>(replicas_[0].size(), false));
  }
  TORCH_INTERNAL_ASSERT(expect_sparse_gradients_.size() == replicas_.size());

  // Initialize variable bucketing.
  // This can be reinitialized later after capturing runtime information.
  {
    std::lock_guard<std::mutex> lock(mutex_);
    initialize_buckets(std::move(bucket_indices));
  }

  // All variables are expected to have their `grad_fn` set to the gradient
  // accumulation function (since they are leafs in the autograd graph).
  // We store pointers to these functions such that we can check if they are
  // used in an autograd pass. If they are not, we know their grad tensors
  // can be marked as ready for reduction.
  {
    const auto replica_count = replicas_.size();
    grad_accumulators_.resize(replica_count);
    // TODO: get rid of replica_index and nested
    // containers such as replicas_, grad_accumulators_, etc.
    size_t replica_index = 0;
    const auto variable_count = replicas_[replica_index].size();
    grad_accumulators_[replica_index].resize(variable_count);
    for (const auto variable_index : c10::irange(variable_count)) {
      auto& variable = replicas_[replica_index][variable_index];

      // The gradient accumulator function is lazily initialized once.
      // Therefore we can use its presence in the autograd graph as
      // evidence that the parameter has participated in an iteration.
      auto grad_accumulator = torch::autograd::impl::grad_accumulator(variable);

#ifndef _WIN32
      using torch::distributed::autograd::ThreadLocalDistAutogradContext;
#endif
      // Hook to execute after the gradient accumulator has executed.
      hooks_.emplace_back(
          grad_accumulator->add_post_hook(
              torch::make_unique<torch::autograd::utils::LambdaPostHook>(
                  [=](const torch::autograd::variable_list& outputs,
                      const torch::autograd::variable_list& /* unused */) {
#ifndef _WIN32
                    this->rpc_context_.set(
                        ThreadLocalDistAutogradContext::getContextPtr());
#endif
                    this->autograd_hook(variable_index);
                    return outputs;
                  })),
          grad_accumulator);

      // Map raw function pointer to replica index and parameter index.
      // This is used later on when the autograd graph is traversed
      // to check for parameters for which no gradient is computed, if
      // find_unused_parameters=True.
      // Note that the mapping of gradient accumulator to variable should be
      // one to one as we deduplicate shared parameters before constructing
      // Reducer.
      if (find_unused_parameters_) {
        gradAccToVariableMap_[grad_accumulator.get()] = variable_index;
      }

      numGradHooksTriggeredMap_[variable_index] = 0;

      // The gradient accumulator is stored as weak_ptr in the autograd
      // metadata of the variable, so we have to keep it alive here for
      // the raw pointer to be valid.
      REDUCER_CHECK(
          grad_accumulators_[replica_index][variable_index] == nullptr,
          logger_,
          c10::str(
              "Reducer tried to register duplicate grad accumulator for replica ",
              replica_index,
              " variable ",
              variable_index));

      grad_accumulators_[replica_index][variable_index] =
          std::move(grad_accumulator);
    }
  }

  // Initialize backward stats vector.
  {
    const auto replica_count = replicas_.size();
    backward_stats_.resize(replica_count);
    const auto variable_count = replicas_[0].size();
    std::for_each(
        backward_stats_.begin(),
        backward_stats_.end(),
        [=](std::vector<int64_t>& v) { v.resize(variable_count); });
  }

  // See Note [Skip allreducing local_used_maps_dev]
  if (find_unused_parameters_) {
    initialize_local_used_map();
  }
}

// Note [Skip allreducing local_used_maps_dev]
// ~~~~~~~~~~~~~~~~~~~~~~~~~~
// If find_unused_parameters_ is set to false, there is no need to allreduce
// local_used_maps_dev_, because all parameters will be reduced anyway.
// Therefore, we can avoid allocating memory for local_used_maps and
// local_used_maps_dev_ if find_unused_parameters_ is false.

// Note [DDP Communication Hook]
// ~~~~~~~~~~~~~~~~~~~~~~~~~~
// If DDP communication hook is not registered, the reducer reduces the buckets
// by just calling allreduce. If registered, it calls the hook and uses future
// work handle. If registered, reducer also skips dividing grads by world size.
// The reason for this is that the communication hook is expected to completely
// override how we perform communication and the user should have complete
// control over how the grads are handled.
//
// DDP communication hook is an enhancement that provides a hook which can be
// used to override how DDP communicates gradients across ranks, this can be
// used for algorithms like Gradient Compression/GossipGrad. This hook can be
// registered from Python API using `register_comm_hook`. `PythonCommHook`
// enables registering a Python hook and is a subclass of `CommHookInterface`.
// Additionally, there are also some built-in C++ hook implementations that can
// be specified by calling `register_builtin_comm_hook` from Python API.

Reducer::~Reducer() noexcept(false) {
  // Remove all hooks on variables registered by this Reducer. This is necessary
  // to make DDP failure recoverable. Otherwise, multiple Reducer instances
  // (from recoveries) will add their hooks to the original model, and those
  // hooks will try to invoke methods on a deleted Reducer objects.
  for (auto& hook : hooks_) {
    auto& key = hook.first;
    auto& grad_accumulator = hook.second;

    TORCH_INTERNAL_ASSERT(
        grad_accumulator->del_post_hook(key),
        "Reducer attempts to delete a non-existing hook.");
  }
}

bool Reducer::dynamic_graph_find_unused() {
  return !static_graph_ && find_unused_parameters_;
}

bool Reducer::static_graph_first_iteration() {
  return static_graph_ && num_iterations_ == 1;
}

bool Reducer::static_graph_after_first_iteration() {
  return static_graph_ && num_iterations_ > 1;
}

bool Reducer::ddp_graph_static() {
  std::lock_guard<std::mutex> lock(mutex_);
  return ddp_graph_static_;
}

void Reducer::initialize_local_used_map() {
  const auto replica_count = replicas_.size();
  const auto variable_count = replicas_[0].size();
  local_used_maps_.resize(replica_count);
  local_used_maps_dev_.resize(replica_count);

  for (const auto i : c10::irange(replica_count)) {
    at::TensorOptions options;
    options = options.dtype(at::kInt);

    // Deliberately don't pin the memory even if local_used_maps_dev_ will
    // be cuda. See Note [local_used_maps_ -> local_used_maps_dev copying]
    local_used_maps_[i] =
        at::zeros({static_cast<long>(variable_count)}, options);

    // This tensor needs to be on the same device as replica because backend
    // such as NCCL may not support CPU tensors, and hence it might not work
    // if we always put it on CPU.
    options = options.device(replicas_[i][0].device());
    local_used_maps_dev_[i] =
        at::empty({static_cast<long>(variable_count)}, options);
  }
}

void Reducer::check_grad_layout(
    const at::Tensor& grad,
    const at::Tensor& bucket_view) {
  // Ensure that the gradient type matches the bucket type.
  REDUCER_CHECK(
      grad.options().type_equal(bucket_view.options()),
      logger_,
      c10::str("Expected ", bucket_view.toString(), ", got ", grad.toString()));

  TORCH_INTERNAL_ASSERT(grad.device() == bucket_view.device());
  TORCH_INTERNAL_ASSERT(grad.numel() == bucket_view.numel());
  // AccumulateGrad doesn't HAVE to obey the grad layout contract.
  // The penalty for disobedience is reduced performance, not numerical
  // death. Warnings here help diagnose poor DDP performance.
  if (grad.strides() != bucket_view.strides()) {
    TORCH_WARN_ONCE(
        "Grad strides do not match bucket view strides. "
        "This may indicate grad was not created according to the "
        "gradient layout contract, or that the param's strides "
        "changed since DDP was constructed.  This is not an error, "
        "but may impair performance.\n"
        "grad.sizes() = ",
        grad.sizes(),
        ", strides() = ",
        grad.strides(),
        "\n",
        "bucket_view.sizes() = ",
        bucket_view.sizes(),
        ", strides() = ",
        bucket_view.strides());
  }
  if (!gradient_as_bucket_view_) {
    TORCH_INTERNAL_ASSERT(!grad.is_alias_of(bucket_view));
  }
}

void Reducer::mark_variable_ready_dense(size_t variable_index) {
  const auto replica_index = 0;
  const auto& bucket_index = variable_locators_[variable_index];
  auto& bucket = buckets_[bucket_index.bucket_index];
  auto& replica = bucket.replicas[replica_index];
  auto& variable = replica.variables[bucket_index.intra_bucket_index];
  auto& bucket_view = replica.bucket_views_in[bucket_index.intra_bucket_index];

  // Copy contents of gradient tensor to bucket tensor.
  // If the gradient is not set, we assume it wasn't computed
  // as part of the current backwards pass, and zero the part
  // of the bucket it would otherwise hold.
  runGradCallbackForVariable(variable, [&](auto& grad) {
    if (grad.defined()) {
      this->check_grad_layout(grad, bucket_view);
      // When gradient_as_bucket_view_ is false, or even when
      // gradient_as_bucket_view_ is true, in rare cases users may set grad to
      // be None after every iteration. In these cases, grad and bucket_view are
      // pointing to different storages and thus need to copy grads to
      // bucket_view. If gradient_as_bucket_view_ is set as true, let grad point
      // to bucket_view. If grad has already been set as views of buckets in
      // previous iterations, no copy is needed.
      if (!grad.is_alias_of(bucket_view)) {
        if (comm_hook_ == nullptr) {
          auto wrapped =
              at::native::wrapped_scalar_tensor(double(1.) / div_factor_);
          // Divides while copying into the bucket view to save one scan over
          // all the input parameters.
          at::mul_out(bucket_view, grad, wrapped);
        } else {
          bucket_view.copy_(grad);
        }

        if (gradient_as_bucket_view_) {
          // Let grad point to bucket_view buffer.
          grad = bucket_view;
          // The grad is modified and need to be written back.
          return true;
        }
      } else {
        // If grad and bucket view point to the same storage, no need to copy.
        if (comm_hook_ == nullptr) {
          bucket_view.div_(div_factor_);
        }
      }
    } else {
      bucket_view.zero_();
    }
    // The grad is not modified and doesn't need to be written back.
    return false;
  });
}

void Reducer::mark_variable_ready_sparse(size_t variable_index) {
  const auto replica_index = 0;
  const auto& bucket_index = variable_locators_[variable_index];
  auto& bucket = buckets_[bucket_index.bucket_index];
  auto& replica = bucket.replicas[replica_index];
  auto& variable = replica.variables[bucket_index.intra_bucket_index];

  runGradCallbackForVariable(variable, [&](auto& grad) {
    REDUCER_CHECK(
        grad.defined(), logger_, "Expected sparse gradient to be defined.");
    REDUCER_CHECK(
        grad.options().layout() == c10::kSparse,
        logger_,
        "Expected variable to have sparse gradient.");

    // Sparse tensors cannot be grouped together with other sparse tensors
    // in a single reduction operation like we can for dense tensors.
    // Therefore, the `offsets` and `lengths` vectors in the bucket replica
    // struct are empty, and there is no pre-existing accumulation tensor.
    // Directly assign the sparse tensor to the `contents` field.
    replica.contents = grad;
    // If no DDP comm hook is registered,
    // the allreduce only sums up the value, and a separate division is
    // required.
    if (comm_hook_ == nullptr) {
      replica.contents.div_(div_factor_);
    }
    // The grad is modified in place and needs to be written back.
    return true;
  });
}

std::vector<c10d::GradBucket> Reducer::get_grad_buckets(
    bool return_zero_tensors) const {
  std::lock_guard<std::mutex> lock(mutex_);
  std::vector<c10d::GradBucket> gradBuckets;
  gradBuckets.reserve(buckets_.size());
  for (size_t i = 0; i < buckets_.size(); ++i) {
    auto& bucket = buckets_[i];
    auto variables_for_bucket = get_variables_for_bucket(i, bucket);
    gradBuckets.emplace_back(
        i,
        return_zero_tensors ? at::zeros_like(bucket.replicas[0].contents)
                            : bucket.replicas[0].contents,
        bucket.replicas[0].offsets,
        bucket.replicas[0].lengths,
        bucket.replicas[0].sizes_vec,
        variables_for_bucket);
  }
  return gradBuckets;
}

void Reducer::set_forward_pass_work_handle(
    c10::intrusive_ptr<c10d::ProcessGroup::Work> forwardPassWorkHandle,
    bool useStaticWorldSize) {
  std::lock_guard<std::mutex> lock(mutex_);
  forwardPassWorkHandle_.workHandle = std::move(forwardPassWorkHandle);
  forwardPassWorkHandle_.useStaticWorldSize = useStaticWorldSize;
}

std::vector<at::Tensor> Reducer::get_local_used_maps_on_device() const {
  std::lock_guard<std::mutex> lock(mutex_);
  return local_used_maps_dev_;
}

void Reducer::push_rebuilt_params_for_all_indices() {
  std::lock_guard<std::mutex> lock(mutex_);
  if (!should_rebuild_buckets() || !rebuilt_param_indices_.empty()) {
    return;
  }
  const auto replica_count = replicas_.size();
  const auto variable_count = replicas_[0].size();
  for (const auto variable_index : c10::irange(variable_count)) {
    push_rebuilt_params(variable_index);
  }
}

void Reducer::push_rebuilt_params(const size_t& index) {
  rebuilt_params_.push_back(replicas_[0][index]);
  rebuilt_param_indices_.push_back(index);
}

void Reducer::set_divide_factor() {
  // If it was scheduled, wait on allreduce in forward pass that tells us
  // division factor based on no. of currently participating processes.
  if (div_factor_ == kUnsetDivFactor) {
    div_factor_ = process_group_->getSize();
    auto& workHandle = forwardPassWorkHandle_.workHandle;
    if (workHandle && !forwardPassWorkHandle_.useStaticWorldSize) {
      workHandle->wait();
      auto results = workHandle->result();
      // Guard against the results being empty
      TORCH_INTERNAL_ASSERT(results.size() > 0);
      at::Tensor& res = results.front();
      div_factor_ = res.item().to<int>();
    }
  }
}

// Right now delay_all_reduce is only called when static_graph_=true and
// num_iterations_==1.
void Reducer::delay_all_reduce() {
  std::lock_guard<std::mutex> lock(this->mutex_);

  if (should_collect_runtime_stats()) {
    record_backward_compute_end_time();
    record_backward_comm_start_time();
  }

  // launch all reduce local used map
  all_reduce_local_used_map();

  // prepare to set unused_parameters_, if it is static graph,
  // unused_parameters_ will not change after 1st iteration.
  unused_parameters_.clear();

  // copy all gradients to buckets
  size_t replica_index = 0;
  for (size_t variable_index = 0;
       variable_index < replicas_[replica_index].size();
       variable_index++) {
    // set unused_parameters_
    if (numGradHooksTriggeredMap_[variable_index] == 0) {
      unused_parameters_.push_back(variable_index);
    }
    require_finalize_ = true;
    set_divide_factor();
    if (expect_sparse_gradients_[replica_index][variable_index]) {
      mark_variable_ready_sparse(variable_index);
    } else {
      mark_variable_ready_dense(variable_index);
    }
  }

  // launch all reduces for all buckets
  for (auto& bucket : buckets_) {
    all_reduce_bucket(bucket);
  }

  finalize_backward();
}

void Reducer::set_logger(std::weak_ptr<c10d::Logger> logger) {
  logger_ = logger;
}

// The function `autograd_hook` is called after the gradient for a
// model parameter has been accumulated into its gradient tensor.
// This function is only to be called from the autograd thread.
void Reducer::autograd_hook(size_t index) {
  std::lock_guard<std::mutex> lock(this->mutex_);

  // Carry over thread local state from main thread. This allows for
  // thread-local flags such as profiler enabled to be configure correctly.
  at::ThreadLocalStateGuard g(thread_local_state_);

  // Ignore if we don't expect to be called.
  // This may be the case if the user wants to accumulate gradients
  // for number of iterations before reducing them.
  if (!expect_autograd_hooks_) {
    return;
  }

  // See Note [Skip allreducing local_used_maps_dev]
  if (dynamic_graph_find_unused() || static_graph_first_iteration()) {
    // Since it gets here, this param has been used for this iteration. We want
    // to mark it in local_used_maps_. During no_sync session, the same var can
    // be set multiple times, which is OK as does not affect correctness. As
    // long as it is used once during no_sync session, it is marked as used.
    local_used_maps_[0][index] = 1;
  }

  if (static_graph_first_iteration()) {
    numGradHooksTriggeredMap_[index] += 1;
    return;
  }

  // If `find_unused_parameters_` is true there may be model parameters that
  // went unused when computing the model output, they won't be part of the
  // autograd graph, and won't receive gradients. These parameters are
  // discovered in the `prepare_for_backward` function and their indexes stored
  // in the `unused_parameters_` vector.
  if (!has_marked_unused_parameters_) {
    has_marked_unused_parameters_ = true;
    for (const auto& unused_index : unused_parameters_) {
      mark_variable_ready(unused_index);
    }
  }

  // Rebuild bucket only if 1) it is the first time to rebuild bucket 2)
  // static_graph_ is true or find_unused_parameters_ is false,
  // 3) this backward pass needs to run allreduce.
  // Here, we just dump tensors and their parameter indices into
  // rebuilt_params_ and rebuilt_param_indices_ based on gradient arriving
  // order, and then at the end of finalize_backward(), buckets will be
  // rebuilt based on rebuilt_params_ and rebuilt_param_indices_, and then
  // will be broadcasted and initialized.
  // If it is static graph, after 1st iteration, check if a variable
  // is ready for communication based on numGradHooksTriggeredMap_.
  if (static_graph_after_first_iteration()) {
    REDUCER_CHECK(
        numGradHooksTriggeredMapPerIteration_[index] > 0,
        logger_,
        "Your training graph has changed in this iteration, ",
        "e.g., one parameter is unused in first iteration, but ",
        "then got used in the second iteration. this is not ",
        "compatible with static_graph set to True.");
    if (--numGradHooksTriggeredMapPerIteration_[index] == 0) {
      if (should_rebuild_buckets()) {
        push_rebuilt_params(index);
      }
      // Finally mark variable for which this function was originally called.
      mark_variable_ready(index);
    }
  } else {
    if (should_rebuild_buckets()) {
      push_rebuilt_params(index);
    }
    // Finally mark variable for which this function was originally called.
    mark_variable_ready(index);
  }
}

void Reducer::all_reduce_local_used_map() {
  // See Note [Skip allreducing local_used_maps_dev]
  // H2D from local_used_maps_ to local_used_maps_dev_
  for (const auto i : c10::irange(local_used_maps_.size())) {
    if (local_used_maps_dev_[i].is_cuda()) {
      // Note [local_used_maps_ -> local_used_maps_dev copying]
      // ~~~~~~~~~~~~~~~~~~~~~~~~~~~~~~~~~~~~~~~~~~~~~~~~~~~~~~
      // We do async H2D to avoid the blocking overhead. The async copy and
      // allreduce respect the current stream, so will be sequenced
      // correctly.
      //
      // Correct sequencing with respect to host operations is also
      // essential. The H2D copy_ is stream ordered, while the host's
      // changes to local_used_maps_ are host ordered. If a large backlog of
      // cuda-stream work pushes the copy_ far into the future, and if no
      // blocking calls occur between now and finalize_backward()** such
      // that finalize_backward() re-zeroes local_used_maps_ on the host
      // before the stream executes the copy_, copy_ will read those zeros
      // instead of the values we thought we told it to read here. Copying
      // local_used_maps_[i] to a pinned temporary (which the pinned caching
      // allocator should supply asynchronously) avoids this nasty, rare
      // race condition.
      //
      // ** In the hoped-for case where all params are used, DDP itself
      // won't do any blocking work between now and the re-zeroing, so the
      // danger is real.
      //
      // Defensively ensures local_used_maps_tmp is distinct from
      // local_used_maps_[i]
      auto local_used_maps_tmp = at::native::empty_like(
          local_used_maps_[i],
          optTypeMetaToScalarType(local_used_maps_[i].options().dtype_opt()),
          local_used_maps_[i].options().layout_opt(),
          local_used_maps_[i].options().device_opt(),
          true /* pinned_memory */);
      // Paranoid asserts here because in some workloads, the pinned
      // allocator behaves in a way we don't understand, and may be bugged.
      // See https://github.com/pytorch/pytorch/pull/54474
      TORCH_INTERNAL_ASSERT(local_used_maps_tmp.is_pinned());
      TORCH_INTERNAL_ASSERT(
          local_used_maps_tmp.data_ptr() != local_used_maps_[i].data_ptr());
      local_used_maps_tmp.copy_(local_used_maps_[i]);
      local_used_maps_dev_[i].copy_(local_used_maps_tmp, true);
    } else {
      local_used_maps_dev_[i].copy_(local_used_maps_[i], true);
    }
  }
  local_used_work_ = process_group_->allreduce(local_used_maps_dev_);
}

void Reducer::checkAndRaiseMarkedTwiceError(size_t index) {
  // Something is wrong if all variables contained in this bucket replica have
  // already been marked as ready.
  // We don't expect the same variable to be marked ready twice.
  bool marked_twice =
      perIterationReadyParams_.find(index) != perIterationReadyParams_.end();

  if (marked_twice) {
    // Report index of param that has been marked twice. In debug mode, also
    // report fully qualified parameter name.
    auto param_name = param_names_.find(index);
    const bool found_param_name = param_name != param_names_.end();
    TORCH_INTERNAL_ASSERT(
        ddp_debug_level_ == c10d::DistributedDebugLevel::OFF ||
            found_param_name,
        "Expected to find parameter name in debug mode.");
    std::string paramInfo = c10::str(
        "Parameter at index ",
        index,
        found_param_name ? c10::str(" with name ", param_name->second) : "",
        " has been marked as ready twice. This means that multiple autograd engine ",
        " hooks have fired for this particular parameter during this iteration.");
    // param_names_ is empty in debug mode.
    if (!found_param_name) {
      paramInfo += c10::str(
          " You can set the environment variable TORCH_DISTRIBUTED_DEBUG to either",
          " INFO or DETAIL to print parameter names for further debugging.");
    }
    std::string common_error = c10::str(
        "Expected to mark a variable ready only once. ",
        "",
        "This error is caused by one of the following reasons: ",
        "1) Use of a module parameter outside the `forward` function. ",
        "Please make sure model parameters are not shared across multiple ",
        "concurrent forward-backward passes. or try to use _set_static_graph() ",
        "as a workaround if this module graph does not change ",
        "during training loop.",
        "2) Reused parameters in multiple reentrant backward passes. For ",
        "example, if you use multiple `checkpoint` functions to wrap the ",
        "same part of your model, it would result in the same set of ",
        "parameters been used by different reentrant backward passes ",
        "multiple times, and hence marking a variable ready multiple times. ",
        "DDP does not support such use cases in default. You can try to ",
        "use _set_static_graph() as a workaround if your module graph ",
        "does not change over iterations.");

    common_error += c10::str("\n", paramInfo);

    REDUCER_CHECK(
        has_marked_unused_parameters_,
        logger_,
        common_error,
        "3) Incorrect unused parameter detection. The return value of the ",
        "`forward` function is inspected by the distributed data parallel ",
        "wrapper to figure out if any of the module's parameters went ",
        "unused. For unused parameters, DDP would not expect gradients from ",
        "then. However, if an unused parameter becomes part of the autograd ",
        "graph at a later point in time (e.g., in a reentrant backward when ",
        "using `checkpoint`), the gradient will show up unexpectedly. If all ",
        "parameters in the model participate in the backward pass, you can ",
        "disable unused parameter detection by passing the keyword argument ",
        "`find_unused_parameters=False` to ",
        "`torch.nn.parallel.DistributedDataParallel`. If unused parameters ",
        "in the model do not change over iterations, You can try to use ",
        "_set_static_graph() as a workaround if this module graph does not ",
        "change during training loop.");
    REDUCER_CHECK(!has_marked_unused_parameters_, logger_, common_error);
  }
}

void Reducer::mark_variable_ready(size_t variable_index) {
  REDUCER_CHECK(
      variable_index < variable_locators_.size(),
      logger_,
      "Out of range variable index.");

  checkAndRaiseMarkedTwiceError(variable_index);
  perIterationReadyParams_.insert(variable_index);
  backward_stats_[0][variable_index] =
      current_time_in_nanos() - backward_compute_start_time_;

  // Any time we mark a variable ready (be it in line due to unused parameters,
  // or via an autograd hook), we require a call to the finalize function. If
  // this doesn't happen before the next iteration (or call to
  // `prepare_for_backwards`), we know something is wrong.
  require_finalize_ = true;

  const auto& bucket_index = variable_locators_[variable_index];
  auto& bucket = buckets_[bucket_index.bucket_index];
  auto& replica = bucket.replicas[0];

  set_divide_factor();

  if (bucket.expect_sparse_gradient) {
    mark_variable_ready_sparse(variable_index);
  } else {
    mark_variable_ready_dense(variable_index);
  }

  // TODO(@pietern): Make this work for both CPU/CUDA tensors.
  // When using CPU tensors we don't need to do this.
  // // Record event so that we can wait for all of them.
  // auto& event = replica.events[bucket_index.intra_bucket_index];
  // event.record();

  // Check if this was the final gradient for this bucket.
  if (--replica.pending == 0) {
    // Kick off reduction if all replicas for this bucket are ready.
    if (--bucket.pending == 0) {
      mark_bucket_ready(bucket_index.bucket_index);
    }
  }

  // Run finalizer function and kick off reduction for local_used_maps once the
  // final bucket was marked ready.
  if (next_bucket_ == buckets_.size()) {
    if (dynamic_graph_find_unused()) {
      all_reduce_local_used_map();
    }

    torch::autograd::Engine::get_default_engine().queue_callback([=] {
      std::lock_guard<std::mutex> lock(this->mutex_);
      if (should_collect_runtime_stats()) {
        record_backward_compute_end_time();
      }
      // Check that all buckets were completed and had their work kicked off.
      TORCH_INTERNAL_ASSERT(next_bucket_ == buckets_.size());
      if (static_graph_after_first_iteration() && should_rebuild_buckets()) {
        for (const auto& unused_index : unused_parameters_) {
          push_rebuilt_params(unused_index);
        }
      }
      this->finalize_backward();
    });
  }
}

c10::intrusive_ptr<c10::ivalue::Future> Reducer::run_comm_hook(
    GradBucket& grad_bucket) {
  if (comm_hook_ == nullptr) {
    _AllReduceBySumCommHook allreduce_hook(process_group_.get());
    return allreduce_hook.runHook(grad_bucket);
  } else {
    return comm_hook_->runHook(grad_bucket);
  }
}

void Reducer::all_reduce_bucket(Bucket& bucket) {
  std::vector<at::Tensor> tensors;
  tensors.reserve(bucket.replicas.size());
  for (const auto& replica : bucket.replicas) {
    // TODO(@pietern): Ensure proper synchronization with the CUDA events
    // that recorded copies into this contents tensor. If these copies are
    // executed on non-default streams, the current stream for the device
    // that holds the contents tensor must wait on these events.
    //
    // As long as autograd uses the default stream for every device,
    // these operations are implicitly sequenced, and we don't need to
    // do any extra synchronization here.
    //
    tensors.push_back(replica.contents);
  }

  auto variables_for_bucket = get_variables_for_bucket(next_bucket_, bucket);
  GradBucket grad_bucket(
      next_bucket_,
      tensors[0],
      // Since we only support single-process single-device
      // mode, there is always only one replica in the bucket.
      bucket.replicas[0].offsets,
      bucket.replicas[0].lengths,
      bucket.replicas[0].sizes_vec,
      variables_for_bucket);
  bucket.future_work = run_comm_hook(grad_bucket);
}

std::vector<at::Tensor> Reducer::get_variables_for_bucket(
    size_t bucket_index,
    const Bucket& bucket) const {
  // Check if we have cached mapping previously.
  if (has_rebuilt_bucket_ &&
      cached_variables_for_bucket_.find(bucket_index) !=
          cached_variables_for_bucket_.end()) {
    return cached_variables_for_bucket_[bucket_index];
  }
  std::vector<at::Tensor> variables_for_bucket;
  variables_for_bucket.reserve(bucket.variable_indices.size());
  for (const auto& variable_index : bucket.variable_indices) {
    auto& replica = bucket.replicas[0];
    // Grab bucket index where gradient is located using variable_locators_.
    auto& bucket_index_for_variable = variable_locators_[variable_index];
    // Grab the actual model parameter.
    auto& variable =
        replica.variables[bucket_index_for_variable.intra_bucket_index];
    variables_for_bucket.emplace_back(variable);
  }

  if (has_rebuilt_bucket_) {
    TORCH_INTERNAL_ASSERT_DEBUG_ONLY(
        cached_variables_for_bucket_.find(bucket_index) ==
        cached_variables_for_bucket_.end());
    cached_variables_for_bucket_.insert(
        {bucket_index, std::move(variables_for_bucket)});
    return cached_variables_for_bucket_[bucket_index];
  } else {
    return variables_for_bucket;
  }
}

// Called when the bucket at the specified index is ready to be reduced.
void Reducer::mark_bucket_ready(size_t bucket_index) {
  TORCH_INTERNAL_ASSERT(bucket_index >= next_bucket_);

  // Buckets are reduced in sequence. Ignore this bucket if
  // it's not its turn to be reduced.
  if (bucket_index > next_bucket_) {
    return;
  }

  // Keep going, until we either:
  // - have kicked off reduction for all buckets, or
  // - found a bucket that's not yet ready for reduction.
  for (; next_bucket_ < buckets_.size() && buckets_[next_bucket_].pending == 0;
       next_bucket_++) {
    num_buckets_ready_++;
    if (num_buckets_ready_ == 1 && should_collect_runtime_stats()) {
      record_backward_comm_start_time();
    }
    auto& bucket = buckets_[next_bucket_];
    all_reduce_bucket(bucket);
  }
}

void Reducer::initialize_buckets(
    std::vector<std::vector<size_t>> bucket_indices) {
  // If initialize_buckets is called inside DDP constructor, then
  // it does not matter rpc context ptr is nullptr or not, as grad
  // will not be mutated.
  // If initialize_buckets is called during training loop, e.g, inside
  // rebuild_buckets(), since grad could be mutated and be pointed to
  // bucket_view, then it needs to check rpc context ptr is nullptr or not,
  // If rpc context ptr is nullptr, mutate variable.grad(); otherwise,
  // mutate grad in rpc context.
#ifndef _WIN32
  using torch::distributed::autograd::ThreadLocalDistAutogradContext;
  this->rpc_context_.set(ThreadLocalDistAutogradContext::getContextPtr());
#endif

  // This shouldn't be called if we're expecting autograd hooks to fire.
  REDUCER_CHECK(
      !expect_autograd_hooks_,
      logger_,
      "`initialize_buckets` must NOT be called during autograd execution.");

  // Clear current bucket assignment.
  buckets_.clear();
  variable_locators_.clear();

  // Ensure we have a bucket index for every variable.
  variable_locators_.resize(replicas_[0].size());

  // Iterate over buckets.
  const auto bucket_count = bucket_indices.size();
  const auto replica_count = replicas_.size();
  buckets_.reserve(bucket_count);
  for (const auto bucket_index : c10::irange(bucket_count)) {
    Bucket bucket;

    // TODO(@pietern): Validate indices.
    // Must be non-empty, unique, and unique across buckets.
    REDUCER_CHECK(
        bucket_indices[bucket_index].size() > 0,
        logger_,
        "Empty bucket specified.");

    // Variables that expect sparse gradients must have their own bucket.
    if (bucket_indices[bucket_index].size() == 1) {
      const auto variable_index = bucket_indices[bucket_index].front();
      bucket.expect_sparse_gradient =
          expect_sparse_gradients_[0][variable_index];
    } else {
      for (const auto variable_index : bucket_indices[bucket_index]) {
        REDUCER_CHECK(
            !expect_sparse_gradients_[0][variable_index],
            logger_,
            "Buckets with more than one variable cannot include variables ",
            "that expect a sparse gradient.");
      }
    }

    BucketReplica replica;
    size_t replica_index = 0;
    if (bucket.expect_sparse_gradient) {
      const auto variable_index = bucket_indices[bucket_index].front();
      const auto& variable = replicas_[replica_index][variable_index];
      TORCH_INTERNAL_ASSERT(bucket_indices[bucket_index].size() == 1);
      replica.variables = {variable};
    } else {
      at::TensorOptions options;
      // The start index of the variable in the flattened tensor.
      size_t offset = 0;

      // Reserve enough space for the per-variable fields stored in bucket
      // replica for efficiency.
      const size_t num_variables = bucket_indices[bucket_index].size();
      replica.variables.reserve(num_variables);
      replica.offsets.reserve(num_variables);
      replica.lengths.reserve(num_variables);
      replica.sizes_vec.reserve(num_variables);

      // Iterate over bucket variables.
      for (const auto variable_index : bucket_indices[bucket_index]) {
        TORCH_INTERNAL_ASSERT(
            variable_index < replicas_[replica_index].size(),
            "Out of range variable index specified.");
        const auto& variable = replicas_[replica_index][variable_index];
        if (!options.has_device()) {
          options = options.device(variable.device());
        } else {
          REDUCER_CHECK(
              variable.device() == options.device(),
              logger_,
              "All parameters in a bucket must be ",
              "placed on the same device.");
        }
        if (!options.has_dtype()) {
          options = options.dtype(variable.dtype());
        } else {
          REDUCER_CHECK(
              variable.dtype() == options.dtype(),
              logger_,
              "All parameters in a bucket must have the same dtype.");
        }
        const auto length = variable.numel();
        replica.variables.push_back(variable);
        replica.offsets.push_back(offset);
        replica.lengths.push_back(length);
        replica.sizes_vec.push_back(variable.sizes());
        offset += length;
      }

      // Allocate bucket contents tensor.
      replica.contents = at::empty({static_cast<long>(offset)}, options);

      // Note:  "Gradient Layout Contract"
      //
      // Here, create views into the contents tensor for each variable's grad.
      // Views serve as entry points to copy_ each grad's data in/out of the
      // flat contents tensor.
      //
      // Gradients may have dense memory but non-row-major-contiguous strides
      // (e.g. channels_last or channels_last_3d). For coalesced accesses
      // during copy_s, it's beneficial for each view's layout to match its
      // grad's layout.
      //
      // Specifically, we expect torch/csrc/autograd/AccumulateGrad.h produces
      // grads that obey there "Gradient Layout Contract":
      //   (1) if variable.is_non_overlapping_and_dense(), the stashed grad's
      //       strides match variable.
      //   (2) else, stashed grad is rowmajor contiguous.
      // and create views to match.
      //
      // If AccumulateGrad breaks the contract, and produces a grad with an
      // unexpected layout, performance will degrade due to poor memory access
      // patterns when copy_ing grad data in and out of its bucket view.
      // However, numerics remain correct, because the bucket view is the same
      // on either end of the raw allreduce.  bucket_view_in.copy(grad)
      // tranposes
      // (+ densifies) to the bucket view's layout, the data is allreduced,
      // then grad.copy_(bucket_view_out) transposes it back to grad's layout.
      //
      // The only way the numerics can go haywire is if the bucket views
      // themselves have different layouts across processes (or replicas).
      // Bucket views' sizes and strides are set based on param layouts, using
      // the same logic that (we expect) AccumulateGrad uses for their grads.
      // Therefore, the only way a bucket view could have different layouts in
      // different processes is if its param has a different layout in
      // different processes. We can check that param layouts match across
      // processes and replicas in Reducer's constructor by allreducing some
      // metadata.  Checking just once won't catch if someone messes with
      // param layouts over time, but not messing with params after DDP
      // construction is already a documented constraint.
      initialize_bucket_views(replica, replica.contents);
    }

    // Add bucket replica to enclosing bucket.
    bucket.replicas.push_back(std::move(replica));

    // Map participating variables to this bucket.
    // This is identical across replicas so we only need to do this once.
    size_t intra_bucket_index = 0;
    for (const auto variable_index : bucket_indices[bucket_index]) {
      TORCH_INTERNAL_ASSERT(
          variable_index < variable_locators_.size(),
          "Out of range variable index specified.");
      variable_locators_[variable_index] =
          VariableLocator(bucket_index, intra_bucket_index++);
    }
    bucket.variable_indices = std::move(bucket_indices[bucket_index]);

    buckets_.push_back(std::move(bucket));
  }
}

// (see Note:  "Gradient Layout Contract" in initialize_buckets).
void Reducer::initialize_bucket_views(
    Reducer::BucketReplica& replica,
    at::Tensor& contents) {
  for (const auto i : c10::irange(replica.variables.size())) {
    auto& v = replica.variables[i];
    const auto offset = replica.offsets[i];
    const auto length = replica.lengths[i];
    if (v.is_non_overlapping_and_dense()) {
      // If the param's memory is dense, match its layout, anticipating
      // the autograd engine (AccumulateGrad) will also create gradients
      // matching its layout.
      replica.bucket_views_in.push_back(
          contents.as_strided(v.sizes(), v.strides(), offset));
    } else {
      // Fall back to a C-style contiguous view, again anticipating
      // AccumulateGrad will do the same when stashing grads for non-dense
      // params.
      replica.bucket_views_in.push_back(
          contents.narrow(0, offset, length).view(v.sizes()));
    }
    // By default `bucket_views_out` and `bucket_views_in` are
    // essentially the same thing.
    replica.bucket_views_out = replica.bucket_views_in;

    // If gradient_as_bucket_view_ is set as true, then there are two cases to
    // handle: initialize_bucket_views could be called inside initialize_buckets
    // when rebuild_buckets, if grad has already been defined/calculated in
    // previous iteration, old grad needs to be copied into new bucket_view and
    // let grad point to the new bucket_view, initialize_bucket_views could also
    // be called inside initialize_buckets during construction. Grads are not
    // defined during construction time, in this case, do not let grad point to
    // bucket_view, because grads should be kept as being undefined for globally
    // unused parameters.
    if (gradient_as_bucket_view_) {
      auto& bucket_view = replica.bucket_views_in.back();
      runGradCallbackForVariable(v, [&](auto& grad) {
        if (grad.defined() && !grad.is_alias_of(bucket_view)) {
          bucket_view.copy_(grad);
          grad = bucket_view;
          // The grad is modefied and needs to be written back.
          return true;
        }
        // The grad is not modified and does not need to be written back.
        return false;
      });
    }
  }
}

// (see Note:  "Gradient Layout Contract" in initialize_buckets).
void Reducer::populate_bucket_views_out(
    Reducer::BucketReplica& replica,
    at::Tensor& tensor) {
  replica.bucket_views_out.clear();
  for (const auto i : c10::irange(replica.variables.size())) {
    const auto& v = replica.variables[i];
    const auto offset = replica.offsets[i];
    const auto length = replica.lengths[i];
    if (v.is_non_overlapping_and_dense()) {
      // If the param's memory is dense, match its layout, anticipating
      // the autograd engine (AccumulateGrad) will also create gradients
      // matching its layout.
      replica.bucket_views_out.push_back(
          tensor.as_strided(v.sizes(), v.strides(), offset));
    } else {
      // Fall back to a C-style contiguous view, again anticipating
      // AccumulateGrad will do the same when stashing grads for non-dense
      // params.
      replica.bucket_views_out.push_back(
          tensor.narrow(0, offset, length).view(v.sizes()));
    }
  }
}

void Reducer::prepare_for_forward() {
  std::lock_guard<std::mutex> lock(mutex_);
  num_iterations_++;
  if (should_collect_runtime_stats()) {
    record_forward_compute_start_time();
  }
}

void Reducer::reset_bucket_counting() {
  next_bucket_ = 0;
  // Reset num_buckets_ready_ at the beginning of backward computation
  // in each iteration.
  num_buckets_ready_ = 0;

  for (auto& bucket : buckets_) {
    for (auto& replica : bucket.replicas) {
      replica.pending = replica.variables.size();
    }
    bucket.pending = bucket.replicas.size();
  }

  if (static_graph_) {
    numGradHooksTriggeredMapPerIteration_ = numGradHooksTriggeredMap_;
  }
}

// Traverse the autograd graph starting at the specified output.
// All parameters for which we have a pointer to their gradient accumulation
// functions, but don't show up in the autograd graph will be marked ready for
// for reduction as soon as the first autograd hook is called. This is not
// done immediately because the model output may be ignored, and we only
// want to start performing reductions on `torch.autograd.backward()`.
void Reducer::search_unused_parameters(
    const std::vector<torch::autograd::Variable>& outputs) {
  std::unordered_set<torch::autograd::Node*> seen;
  std::vector<torch::autograd::Node*> queue;

  RECORD_FUNCTION(
      "torch.distributed.ddp.reducer::search_unused_parameters",
      std::vector<c10::IValue>());

  // Seed queue with the grad functions of all outputs.
  for (const auto& output : outputs) {
    const auto& grad_fn = output.grad_fn();
    if (grad_fn) {
      queue.push_back(grad_fn.get());
    }
  }

  // Traverse the autograd graph starting at the specified output.
  while (!queue.empty()) {
    auto fn = queue.back();
    queue.pop_back();
    for (const auto& edge : fn->next_edges()) {
      if (auto next_ptr = edge.function.get()) {
        const bool was_inserted = seen.insert(next_ptr).second;
        if (was_inserted) {
          queue.push_back(next_ptr);
        }
      }
    }
  }

  // Find accumulator functions that don't show up in this graph.
  for (const auto& it : gradAccToVariableMap_) {
    // If the accumulator function is present in the graph, we know
    // a gradient will be computed for the corresponding parameter.
    if (seen.count(it.first) == 0) {
      if (ddp_debug_level_ == c10d::DistributedDebugLevel::DETAIL) {
<<<<<<< HEAD
        const auto param_name = param_names_.find(it.second)->second;
        LOG(INFO) << "Parameter " << param_name << " at index " << it.second
=======
        const auto param_info = param_names_.find(it.second);
        TORCH_INTERNAL_ASSERT(
            param_info != param_names_.end(),
            "Did not find variable index ",
            it.second,
            " in DDP parameter name mapping!");
        const auto param_name = param_info->second;
        LOG(INFO) << "[Rank " << process_group_->getRank() << "]: "
                  << "Parameter " << param_name << " at index " << it.second
>>>>>>> b9f02778
                  << " is marked as unused.";
      }
      unused_parameters_.push_back(it.second);
    }
  }

  // Warn user about unnecessary perf hit if all parameters were used in
  // forward.
  if (unused_parameters_.empty()) {
    TORCH_WARN_ONCE(
        "find_unused_parameters=True was specified in DDP constructor, "
        "but did not find any unused parameters in the forward pass. This flag "
        "results in an extra traversal of the autograd graph every iteration, "
        " which can adversely affect performance. If your model indeed never "
        "has any unused parameters in the forward pass, consider turning this "
        "flag off. Note that this warning may be a false positive if your model "
        "has flow control causing later iterations to have unused parameters.");
  }
  if (!static_graph_ && ddp_graph_static_) {
    if (num_iterations_ > 1) {
      // Graph is still static if the set of unused parameters did not change.
      ddp_graph_static_ =
          prev_iteration_unused_parameters_ == unused_parameters_;
    }
    prev_iteration_unused_parameters_ = unused_parameters_;
  }
}

void Reducer::prepare_for_backward(
    const std::vector<torch::autograd::Variable>& outputs) {
  std::lock_guard<std::mutex> lock(mutex_);

  backward_compute_start_time_ = current_time_in_nanos();
  if (should_collect_runtime_stats()) {
    record_backward_compute_start_time();
  }

  // Reset accounting.
  expect_autograd_hooks_ = true;

  reset_bucket_counting();

  // Reset unused parameter accounting.
  has_marked_unused_parameters_ = false;
  // Reset per iteration marked ready parameters.
  perIterationReadyParams_.clear();

  // If static graph is not set, search graph to detect unused parameters.
  // When static graph is set, unused_parameters_ will be detected and will
  // not change after 1st iteration.
  // If static_graph_ = false and find_unused_parameters_ is false,
  // we assume that autograd hooks for ALL variables will be called,
  // and we don't have to search the autograd graph for presence of these hooks.
  if (dynamic_graph_find_unused()) {
    unused_parameters_.clear();
    search_unused_parameters(outputs);
  }
}

void Reducer::copy_bucket_to_grad(
    at::Tensor& variable,
    Reducer::BucketReplica& replica,
    size_t intra_bucket_index,
    bool global_unused) {
  const auto& bucket_view = replica.bucket_views_out[intra_bucket_index];
  runGradCallbackForVariable(variable, [&](auto& grad) {
    // If a parameter is globally unused, we keep its grad untouched.
    if (!global_unused) {
      if (!grad.defined()) {
        // Creates grad according to the "Gradient Layout Contract"
        // (see torch/csrc/grad/AccumulateGrad.h)
        grad =
            torch::autograd::utils::clone_obey_contract(bucket_view, variable);
      } else {
        grad.copy_(bucket_view);
      }
      // The grad is modified and needs to be written back.
      return true;
    }
    // The grad is not modified.
    return false;
  });
}

std::vector<std::string> Reducer::getUnmarkedParamsForIteration() {
  std::vector<std::string> unMarkedParamNames;
  for (const auto& it : param_names_) {
    if (perIterationReadyParams_.find(it.first) ==
        perIterationReadyParams_.end()) {
      unMarkedParamNames.push_back(it.second);
    }
  }
  return unMarkedParamNames;
}

std::vector<size_t> Reducer::getUnmarkedParamIndicesForIteration() {
  std::vector<size_t> unmarked_param_indices;
  const auto variable_count = replicas_[0].size();
  for (const auto variable_index : c10::irange(variable_count)) {
    if (perIterationReadyParams_.find(variable_index) ==
        perIterationReadyParams_.end()) {
      unmarked_param_indices.push_back(variable_index);
    }
  }
  return unmarked_param_indices;
}

// A bucket with one or more dense tensors needs to be unflattened.
void Reducer::finalize_bucket_dense(Bucket& bucket) {
  size_t replica_index = 0;
  auto& replica = bucket.replicas[replica_index];
  for (const auto intra_bucket_index : c10::irange(replica.variables.size())) {
    auto& variable = replica.variables[intra_bucket_index];
    const auto offset = replica.offsets[intra_bucket_index];
    const auto length = replica.lengths[intra_bucket_index];

    bool global_unused = false;
    // See Note [Skip allreducing local_used_maps_dev]
    if (static_graph_ || find_unused_parameters_) {
      // Determine if this param has been used globally or not.
      //
      // If the variable was used locally, it is also used globally and then
      // we don't need to wait for the reduction. Otherwise we lazily wait for
      // the reduction to complete, only when we see a variable that was
      // unused locally. Then we end up delaying the synchronization point
      // that local_used_work_->wait() implies. If we don't have any unused
      // parameters at all, we can skip waiting for the work to complete
      // altogether, and cause negligible performance overhead for models
      // where all parameters are used. Such lazily waiting means minimizing
      // performance impact for the big majority of models where all
      // parameters are always used. Then we only pay the overhead cost if
      // there is indeed a parameter that is locally unused, because we need
      // to check if it's also globally unused.
      size_t variable_index = bucket.variable_indices[intra_bucket_index];
      // Note: global_unused might not be global yet. As we lazily wait for
      // the reduction to complete, it becomes really global only if we get to
      // the point as below where we wait for the reduction work, make D2H
      // copy, and update global_unused with the real global consensus, i.e.
      // local_used_maps_reduced_ is true.
      global_unused =
          local_used_maps_[replica_index][variable_index].item<int>() == 0;
      if (global_unused && !local_used_maps_reduced_) {
        // Wait for local_used_maps reduction to complete.
        local_used_work_->wait();
        // D2H from local_used_maps_dev_ to local_used_maps_
        for (const auto i : c10::irange(local_used_maps_.size())) {
          // Blocking copy, if local_used_maps_dev_ is cuda
          local_used_maps_[i].copy_(local_used_maps_dev_[i]);
        }
        global_unused =
            local_used_maps_[replica_index][variable_index].item<int>() == 0;
        local_used_maps_reduced_ = true;
      }
    }

    if (!gradient_as_bucket_view_) {
      copy_bucket_to_grad(variable, replica, intra_bucket_index, global_unused);
    } else {
      const auto& bucket_view_out =
          replica.bucket_views_out[intra_bucket_index];
      auto& bucket_view_in = replica.bucket_views_in[intra_bucket_index];
      // If communication_hook is registered, bucket_view_out stores
      // allreduced results in a newly allocated tensor, copy bucket_view_out
      // back to bucket_view_in that referring to replica.content tensor and
      // grad.
      if (!bucket_view_in.is_alias_of(bucket_view_out)) {
        bucket_view_in.copy_(bucket_view_out);
      }
      runGradCallbackForVariable(variable, [&](auto& grad) {
        // If a parameter is globally unused, we keep its grad untouched.
        if (!global_unused) {
          // If grad is globally used but locally unused, let grad point to
          // bucket_view_in
          if (!grad.defined()) {
            grad = bucket_view_in;
          } else {
            if (!grad.is_alias_of(bucket_view_in)) {
              REDUCER_CHECK(
                  false,
                  logger_,
                  "Detected at least one parameter gradient is not the "
                  "expected DDP bucket view with gradient_as_bucket_view=True. "
                  "This may happen (for example) if multiple allreduce hooks "
                  "were registered onto the same parameter. If you hit this error, "
                  "please file an issue with a minimal repro.");
            }
          }
          // The grad is modified and needs to be written back.
          return true;
        }
        // The grad is not modified.
        return false;
      });
    }
  }
}

void Reducer::save_thread_local_state() {
  std::lock_guard<std::mutex> guard(mutex_);
  // Don't preserve grad_mode across thread boundaries, as we will be passing
  // from forward pass to autograd engine hooks, and autograd engine takes care
  // of grad mode.
  thread_local_state_ = at::ThreadLocalState(/* keep_grad_mode */ false);
}

void Reducer::finalize_backward() {
  // No longer expect autograd hooks to fire after this function returns.
  TORCH_INTERNAL_ASSERT(expect_autograd_hooks_);
  expect_autograd_hooks_ = false;

  // No longer require call to finalize after this function returns.
  TORCH_INTERNAL_ASSERT(require_finalize_);
  require_finalize_ = false;

  // Wait for asynchronous reduction to complete and unflatten contents.
  for (auto& bucket : buckets_) {
    // See Note [DDP Communication Hook]
    TORCH_INTERNAL_ASSERT(
        bucket.future_work,
        "Expected bucket.future_work not to be null. "
        "This may indicate that communication hook was not properly installed.");
    bucket.future_work->wait();
    auto future_result = comm_hook_ == nullptr
        ? detail::parseCppCommHookResult(bucket.future_work->value())
        : comm_hook_->parseHookResult(bucket.future_work->value());
    auto& replica = bucket.replicas[0];
    if (bucket.expect_sparse_gradient) {
      replica.contents.copy_(future_result);
    } else {
      // Reinitialize only `bucket_views_out` with the future_result by
      // following the same logic in `initialize_buckets`.
      populate_bucket_views_out(replica, future_result);
    }

    // Unset allreduce division factor, as it may change in next backwards pass
    // when running with DDP join mode.
    div_factor_ = kUnsetDivFactor;

    if (!bucket.expect_sparse_gradient) {
      // We don't need to finalize the sparse bucket since the sparse grad and
      // the bucket essentially point to the same storage. As a result, once
      // the allreduce is done, the sparse grads are automatically updated.
      finalize_bucket_dense(bucket);
    }
  }

  // See Note [Skip allreducing local_used_maps_dev]
  if (dynamic_graph_find_unused() || static_graph_first_iteration()) {
    // Due to the lazy wait, it is possible that reduction of the current
    // iteration is still going when the one for next iteration gets kicked off.
    // For such case, we want to wait explicitly to make sure the reduction does
    // complete before kicking off next one. Otherwise the previous one may
    // interfere, write to the device-side memory and clobber the content of
    // local_unused_maps_dev_.
    if (!local_used_maps_reduced_) {
      local_used_work_->wait();
    }
  }

  if (dynamic_graph_find_unused()) {
    // Reset unused parameter accounting.
    // See Note [local_used_maps_ -> local_used_maps_dev copying]
    for (auto& local_used : local_used_maps_) {
      local_used.fill_(0);
    }
    local_used_maps_reduced_ = false;
  }

  if (should_collect_runtime_stats()) {
    record_backward_comm_end_time();
  }
}

void Reducer::runGradCallbackForVariable(
    at::Tensor& variable,
    GradCallback&& cb) {
#ifdef _WIN32
  cb(variable.mutable_grad());
#else
  auto context_ptr = rpc_context_.context_ptr.load();
  if (context_ptr == nullptr) {
    cb(variable.mutable_grad());
  } else {
    // Under distributed autograd
    context_ptr->runGradCallbackForVariable(variable, std::move(cb));
  }
#endif
}

#ifndef _WIN32
void Reducer::RpcContext::set(ContextPtr&& new_context_ptr) {
  // We should set 'new_context_ptr' even if it's nullptr. That means the
  // reducer is under a local backward run.
  const auto new_context_raw_ptr = new_context_ptr.get();
  if (context_ptr.exchange(new_context_raw_ptr) != new_context_raw_ptr) {
    // Set the shared ptr to the context only if it's set first time.
    // All call sites should use the same context ptr.
    // Use an atomic to avoid data race from multiple threads.
    context_ptr_holder = std::move(new_context_ptr);
  }
}
#endif

void Reducer::sync_bucket_indices(
    std::vector<std::vector<size_t>>& bucket_indices) {
  auto num_buckets = bucket_indices.size();
  std::vector<size_t> bucket_sizes;
  bucket_sizes.reserve(num_buckets);
  int64_t total_size = 0;
  for (const auto i : c10::irange(num_buckets)) {
    auto bucket_size = bucket_indices.at(i).size();
    bucket_sizes.push_back(bucket_size);
    total_size += bucket_size;
  }

  at::TensorOptions options;
  options = options.dtype(at::kInt);
  options = options.device(replicas_[0][0].device());

  // Group indices and num_bucket together into indices_tensor
  // Broadcast this tensor first, as its size is equal among all processes
  auto indices_tensor = at::empty({total_size + 1}, at::kInt);
  auto indices_accessor = indices_tensor.accessor<int, 1>();
  auto indices_accessor_Index = 0;
  for (const auto i : c10::irange(num_buckets)) {
    const auto& bucket_size = bucket_indices.at(i).size();
    for (const auto j : c10::irange(bucket_size)) {
      indices_accessor[indices_accessor_Index++] = bucket_indices[i][j];
    }
  }
  indices_accessor[indices_accessor_Index] = num_buckets;

  // Copy CPU tensor to device tensor, as the process_group_ could be NCCL and
  // it can only broadcast device tensors.
  auto indices_tensor_device = at::empty({total_size + 1}, options);
  indices_tensor_device.copy_(indices_tensor, /*non_blocking=*/true);
  std::vector<at::Tensor> indices_tensor_list = {indices_tensor_device};
  process_group_->broadcast(indices_tensor_list)->wait();
  indices_tensor.copy_(indices_tensor_list.front(), /*non_blocking=*/false);

  // Update num_buckets after receiving it from rank 0
  num_buckets = indices_accessor[indices_accessor_Index];

  // Broadcast bucket_sizes
  auto bucket_sizes_tensor = at::empty({(int64_t)num_buckets}, at::kInt);
  auto bucket_sizes_accessor = bucket_sizes_tensor.accessor<int, 1>();
  for (const auto i : c10::irange(num_buckets)) {
    // For rank != 0, it is possible that local num buckets bucket_sizes.size()
    // is smaller than broadcasted num_buckets
    bucket_sizes_accessor[i] =
        bucket_sizes.at(std::min(i, (bucket_sizes.size() - 1)));
  }
  auto bucket_sizes_tensor_device = at::empty({(int64_t)num_buckets}, options);
  bucket_sizes_tensor_device.copy_(bucket_sizes_tensor, /*non_blocking=*/true);
  std::vector<at::Tensor> bucket_sizes_tensor_list = {
      bucket_sizes_tensor_device};
  process_group_->broadcast(bucket_sizes_tensor_list)->wait();
  bucket_sizes_tensor.copy_(
      bucket_sizes_tensor_list.front(), /*non_blocking=*/false);

  // Clear bucket_indices first, and then update bucket_indices using received
  // num_buckets, bucket_sizes_tensor and indices_tensor from rank 0
  bucket_indices.clear();
  bucket_indices.reserve(num_buckets);
  indices_accessor_Index = 0;
  for (const auto i : c10::irange(num_buckets)) {
    const auto& bucket_size = bucket_sizes_accessor[i];
    std::vector<size_t> bucket;
    bucket.reserve(bucket_size);
    for (const auto j : c10::irange(bucket_size)) {
      bucket.push_back(indices_accessor[indices_accessor_Index++]);
    }
    bucket_indices.emplace_back(std::move(bucket));
  }
}

bool Reducer::rebuild_buckets() {
  // Ensure reduction for previous backwards pass is finished. If user's model
  // has unused parameters for example, this will raise an error recommending to
  // run with find_unused_parameters=True, instead of the size mismatch
  // exception below.
  std::lock_guard<std::mutex> lock(mutex_);
  ensure_prior_reduction_finished();
  if (!should_rebuild_buckets() || rebuilt_params_.empty()) {
    return false;
  }

  TORCH_INTERNAL_ASSERT(
      rebuilt_params_.size() == rebuilt_param_indices_.size(),
      c10::str(
          "rebuilt parameter tensors size is not same as rebuilt parameter indices size: ",
          rebuilt_params_.size(),
          " versus ",
          rebuilt_param_indices_.size()));
  TORCH_INTERNAL_ASSERT(
      replicas_[0].size() == rebuilt_param_indices_.size(),
      c10::str(
          "rebuilt parameter indices size is not same as original model parameters size.",
          "Original model param size is: ",
          replicas_[0].size(),
          " versus rebuilt params size of: ",
          rebuilt_param_indices_.size()));
  std::vector<std::vector<size_t>> rebuilt_bucket_indices;
  std::vector<size_t> bucket_size_limits;
  bucket_size_limits.push_back(kDefaultFirstBucketBytes);
  bucket_size_limits.push_back(bucket_bytes_cap_);
  std::vector<size_t> per_bucket_size_limits;
  std::tie(rebuilt_bucket_indices, per_bucket_size_limits) =
      compute_bucket_assignment_by_size(
          rebuilt_params_,
          bucket_size_limits,
          expect_sparse_gradients_[0],
          rebuilt_param_indices_);

  // For rebuilt bucket indices, it needs to be synced across all ranks.
  // Broadcast the newly rebuilt bucket indices from rank 0 in default.
  // After syncing up rebuilt bucket indices, initialize buckets for reducer.
  sync_bucket_indices(rebuilt_bucket_indices);

  has_rebuilt_bucket_ = true;
  rebuilt_params_.clear();
  rebuilt_param_indices_.clear();

  initialize_buckets(std::move(rebuilt_bucket_indices));
  return true;
}

// See Note [DDP Communication Hook]
void Reducer::register_comm_hook(std::unique_ptr<CommHookInterface> iface) {
  REDUCER_CHECK(
      comm_hook_ == nullptr,
      logger_,
      "register_comm_hook or register_builtin_comm_hook can only be called once.");

  comm_hook_ = std::move(iface);
}

// See Note [DDP Communication Hook]
void Reducer::register_builtin_comm_hook(
    c10d::BuiltinCommHookType comm_hook_type) {
  REDUCER_CHECK(
      comm_hook_ == nullptr,
      logger_,
      "register_builtin_comm_hook or register_comm_hook can only be called once.");

  switch (comm_hook_type) {
    case c10d::BuiltinCommHookType::ALLREDUCE:
      comm_hook_ =
          std::make_unique<c10d::AllReduceCommHook>(process_group_.get());
      LOG(INFO) << "Built-in communication hook ALLREDUCE is registered.";
      break;
    case c10d::BuiltinCommHookType::FP16_COMPRESS:
      comm_hook_ =
          std::make_unique<c10d::FP16CompressCommHook>(process_group_.get());
      LOG(INFO) << "Built-in communication hook FP16_COMPRESS is registered.";
      break;
    default:
      TORCH_WARN_ONCE(
          "Unknown built-in DDP comm hook type is provided. No comm hook will be used.");
  }
}

void Reducer::ensure_prior_reduction_finished() {
  // Check that any prior reduction has finished.
  // The variable `require_finalize_` is true until all gradients
  // have been computed and reduction of all buckets has been kicked off.
  if (require_finalize_) {
    REDUCER_CHECK(
        !static_graph_,
        logger_,
        "Expected to have finished reduction in the prior iteration before "
        "starting a new one. "
        "This error indicates that your training graph has changed ",
        "in this iteration, e.g., one parameter is used in first ",
        "iteration, but then got unused in the second iteration. ",
        "this is not compatible with static_graph set to True.");
    // Collect unmarked parameter indices, additionally, in debug mode retrieve
    // parameter names.
    auto unmarked_param_indices = getUnmarkedParamIndicesForIteration();
    // We should have some unmarked parameter indices, otherwise we would not
    // have run into this error branch.
    TORCH_INTERNAL_ASSERT(unmarked_param_indices.size() > 0);
    const std::string unmarkedParamIndices =
        c10::Join(", ", unmarked_param_indices);

    std::string kBaseErrorMsg =
        "Expected to have finished reduction in the prior iteration before "
        "starting a new one. "
        ""
        "This error indicates that your module has parameters that were "
        "not used in producing loss. ";
    std::string kOutputsNotUsedInLossErrorMsg =
        "making sure all "
        "`forward` function outputs participate in calculating loss. ";
    std::string kDDPBugErrorMsg =
        "\nIf you already have done the above, then the distributed "
        "data parallel module wasn't able to locate the output tensors in the "
        "return value of your module's `forward` function. "
        "Please include the loss function and the structure of the return "
        "value of `forward` of your module when reporting this issue (e.g. "
        "list, dict, iterable).";

    if (!find_unused_parameters_) {
      // Parameters may have been unused in forward pass, or not all outputs
      // were used in producing loss.
      kBaseErrorMsg +=
          "You can enable unused parameter detection by passing the "
          "keyword argument `find_unused_parameters=True` to "
          "`torch.nn.parallel.DistributedDataParallel`, and by \n";
      kBaseErrorMsg += kOutputsNotUsedInLossErrorMsg;
      kBaseErrorMsg += kDDPBugErrorMsg;
    } else {
      // Note that it does not really matter whether unused_parameters_.empty(),
      // since user may have enabled detection but this particular iteration
      // could have used or not used all parameters.
      kBaseErrorMsg +=
          "Since `find_unused_parameters=True` is enabled, this likely "
          " means that not all `forward` outputs participate in computing loss. You can fix this by ";
      kBaseErrorMsg += kOutputsNotUsedInLossErrorMsg;
      kBaseErrorMsg += kDDPBugErrorMsg;
    }

    const std::string unmarked_param_indices_info = c10::str(
        "\n",
        "Parameter indices which did not receive grad for rank ",
        process_group_->getRank(),
        ": ",
        unmarked_param_indices);

    if (ddp_debug_level_ == DistributedDebugLevel::OFF) {
      // Without debug mode, log unmarked_param_indices, as well as
      // recommendation to use debug mode to print parameter names.
      kBaseErrorMsg += unmarked_param_indices_info;
      kBaseErrorMsg +=
          "\n In addition, you can set the environment variable "
          "TORCH_DISTRIBUTED_DEBUG to either INFO or DETAIL to print out information "
          "about which particular parameters did not receive gradient on this rank "
          "as part of this error";
    } else {
      // Retrieve set of parameter names that did not receive gradient.
      auto unmarkedParams = getUnmarkedParamsForIteration();
      TORCH_INTERNAL_ASSERT(unmarkedParams.size() > 0);
      for (const auto& s : unmarkedParams) {
        LOG(INFO) << "[Rank " << process_group_->getRank() << "] "
                  << "Parameter: " << s
                  << " did not get gradient in backwards pass.";
      }
      const std::string unmarkedParamInfo = c10::Join(", ", unmarkedParams);
      // In debug mode, log param names and indices that went unused.
      kBaseErrorMsg += c10::str(
          "\n",
          "Parameters which did not receive grad for rank ",
          process_group_->getRank(),
          ": ",
          unmarkedParamInfo);
      kBaseErrorMsg += unmarked_param_indices_info;
    }
    REDUCER_CHECK(false, logger_, kBaseErrorMsg);
  }
}

void Reducer::set_ddp_runtime_logging_sample_rate(int sample_rate) {
  ddp_runtime_logging_sample_rate_ = sample_rate;
}

int Reducer::get_ddp_runtime_logging_sample_rate() {
  return ddp_runtime_logging_sample_rate_;
}

bool Reducer::should_collect_runtime_stats() {
  if (num_iterations_ > 0 &&
      (num_iterations_ <= 10 ||
       num_iterations_ % get_ddp_runtime_logging_sample_rate() == 0)) {
    return true;
  }
  return false;
}

void Reducer::record_forward_compute_start_time() {
  if (timer_) {
    timer_->record(Timer::Event::kForwardStart);
  }
}

void Reducer::record_backward_compute_start_time() {
  if (timer_) {
    timer_->record(Timer::Event::kBackwardComputeStart);
  }
}

void Reducer::record_backward_compute_end_time() {
  if (timer_) {
    timer_->record(Timer::Event::kBackwardComputeEnd);
  }
}

void Reducer::record_backward_comm_start_time() {
  if (timer_) {
    timer_->record(Timer::Event::kBackwardCommStart);
  }
}

void Reducer::record_backward_comm_end_time() {
  if (timer_) {
    timer_->record(Timer::Event::kBackwardCommEnd);
  }
}

void Reducer::set_static_graph() {
  std::lock_guard<std::mutex> lock(mutex_);
  REDUCER_CHECK(
      num_iterations_ == 0,
      logger_,
      "set_static_graph() should be called before training loop starts "
      "and after DistributedDataParallel is constructed.");
  static_graph_ = true;
  // when static_graph_ is set as true, always initialize_local_used_map
  // and detect the global unused parameters in the first iteration.
  initialize_local_used_map();
}

namespace {

// Tensors may be coalesced into buckets. Buckets must contain tensors of
// the same type, on the same device, so a bucket can identified by a
// composite key of a tensor's type identifier and its device.
struct BucketKey {
  BucketKey(c10::ScalarType type, c10::Device device)
      : type(std::move(type)), device(std::move(device)) {}

  const c10::ScalarType type;
  const c10::Device device;

  // See torch/csrc/utils/hash.h for dispatch code.
  static size_t hash(const BucketKey& key) {
    return c10::get_hash(key.type, key.device);
  }
};

inline bool operator==(const BucketKey& lhs, const BucketKey& rhs) {
  return lhs.type == rhs.type && lhs.device == rhs.device;
}

} // namespace

std::tuple<std::vector<std::vector<size_t>>, std::vector<size_t>>
compute_bucket_assignment_by_size(
    const std::vector<at::Tensor>& tensors,
    const std::vector<size_t>& bucket_size_limits,
    const std::vector<bool>& expect_sparse_gradient,
    const std::vector<int64_t>& tensor_indices) {
  // Either expect_sparse_gradient is not specified or it has as many elements
  // as the vector with tensors.
  TORCH_INTERNAL_ASSERT(
      expect_sparse_gradient.empty() ||
      (tensors.size() == expect_sparse_gradient.size()));
  TORCH_INTERNAL_ASSERT(tensors.size() > 0);
  // Store bucket indices and their sizes together, because we later sort the
  // resulting indices by minimum tensor index and want to keep sizes
  // consistent.
  std::vector<std::tuple<std::vector<size_t>, size_t>> result;
  // Sparse tensors go in their own bucket, so they do not have an enforced size
  // limit.
  size_t kNoSizeLimit = 0;
  result.reserve(tensors.size());

  // Keep iterator into the size_limit vector by tensor type and device.
  // This is done so that we can use the consecutive bucket limits per type.
  std::unordered_map<
      BucketKey,
      std::vector<size_t>::const_iterator,
      c10::hash<BucketKey>>
      bucket_size_limit_iterators;


  // Keep vector of indices and size accumulator by tensor type and device.
  std::unordered_map<BucketKey, BucketAccumulator, c10::hash<BucketKey>>
      buckets;

  for (const auto i : c10::irange(tensors.size())) {
    const auto& tensor = tensors[i];
    // TODO: This is not a reducer method so it does not have access to logger,
    // pass in logger directly here.
    TORCH_CHECK(!tensor.is_sparse(), "No support for sparse tensors.");

    // when tensor_indices is empty, the index of tensors[i] assigned to
    // bucket is i, otherwise the tensor index is tensor_indices[i].
    auto tensor_index = i;
    if (!tensor_indices.empty()) {
      tensor_index = tensor_indices[i];
    }
    // If we expect a sparse gradient to be produced for this tensor, it cannot
    // be grouped together with other gradients and gets its own bucket.
    if (!expect_sparse_gradient.empty() &&
        expect_sparse_gradient[tensor_index]) {
          result.emplace_back(std::vector<size_t>({tensor_index}), kNoSizeLimit);
          continue;
    }

    auto key = BucketKey(tensor.scalar_type(), tensor.device());
    auto& bucket = buckets[key];
    bucket.indices.push_back(tensor_index);
    bucket.size += tensor.numel() * tensor.element_size();

    // Initialize bucket size limit iterator if necessary.
    if (bucket_size_limit_iterators.count(key) == 0) {
      bucket_size_limit_iterators[key] = bucket_size_limits.begin();
    }

    auto& bucket_size_limit_iterator = bucket_size_limit_iterators[key];
    const auto bucket_size_limit = *bucket_size_limit_iterator;
    bucket.size_limit = bucket_size_limit;
    if (bucket.size >= bucket_size_limit) {
      result.emplace_back(std::move(bucket.indices), bucket.size_limit);
      bucket = BucketAccumulator();

      // Advance to the next bucket size limit for this type/device.
      auto next = bucket_size_limit_iterator + 1;
      if (next != bucket_size_limits.end()) {
        bucket_size_limit_iterator = next;
      }
    }
  }

  // Add remaining buckets.
  for (auto& it : buckets) {
    auto& bucket = it.second;
    if (!bucket.indices.empty()) {
      result.emplace_back(std::move(bucket.indices), bucket.size_limit);
    }
  }

  // If tensor_indices is not empty, the order of the tensors is in the gradient
  // ready order, so no need to sort.
  // If tensor_indices is empty, sort resulting buckets by the minimum tensor
  // index they include. We assume that the order of the tensors is the order in
  // which they are used (or the reverse order in which their gradients are
  // produced). This sorting step ensures that the buckets are ready in
  // consecutive order.
  if (tensor_indices.empty()) {
    std::sort(
        result.begin(),
        result.end(),
        [](const std::tuple<std::vector<size_t>, size_t>& a, const std::tuple<std::vector<size_t>, size_t>& b) {
          auto indices_a = std::get<0>(a);
          auto indices_b = std::get<0>(b);
          const auto amin = std::min_element(indices_a.begin(), indices_a.end());
          const auto bmin = std::min_element(indices_b.begin(), indices_b.end());
          return *amin < *bmin;
        });
  }

  // Return bucket indices and size limits as separate entries in tuple, as some
  // APIs only need to consume bucket indices.
  std::vector<std::vector<size_t>> bucket_indices;
  bucket_indices.reserve(result.size());
  std::vector<size_t> per_bucket_size_limits;
  per_bucket_size_limits.reserve(result.size());
  for (const auto & bucket_indices_with_size : result) {
    bucket_indices.emplace_back(std::get<0>(bucket_indices_with_size));
    per_bucket_size_limits.emplace_back(std::get<1>(bucket_indices_with_size));
  }
  return std::make_tuple(bucket_indices, per_bucket_size_limits);
}

// Verifies corresponding params in replica 0 have the same sizes/strides
// across processes.
void verify_replica0_across_processes(
    c10::intrusive_ptr<c10d::ProcessGroup> process_group,
    std::vector<std::vector<at::Tensor>> model_replicas) {
  size_t i = 0;
  for (const auto& t : model_replicas[0]) {
    i += 2 * t.dim();
  }
  at::TensorOptions options;
  options = options.dtype(at::kLong);
  auto metadata = at::empty({static_cast<long>(i)}, options);

  // Technically, process 0 is the broadcast source, so only process 0 needs
  // to populate metadata.  But no harm keeping work aligned across processes.
  auto metadata_accessor = metadata.accessor<int64_t, 1>();
  i = 0;
  for (const auto& t : model_replicas[0]) {
    for (const auto& sz : t.sizes()) {
      metadata_accessor[i++] = sz;
    }
    for (const auto& str : t.strides()) {
      metadata_accessor[i++] = str;
    }
  }

  auto metadata_dev = metadata.clone().to(model_replicas[0][0].device());
  std::vector<at::Tensor> vec{metadata_dev};
  process_group->broadcast(vec)->wait();

  // Technically, process 0 doesn't need to double-check metadata, because it
  // was the source.  But no harm keeping work aligned.
  auto control = at::empty({static_cast<long>(i)}, options);
  control.copy_(metadata_dev, /*non_blocking=*/false);
  auto control_accessor = control.accessor<int64_t, 1>();
  i = 0;
  for (const auto p : c10::irange(model_replicas[0].size())) {
    const auto& t = model_replicas[0][p];
    // I'd like to include which process we are in the message,
    // but ProcessGroup::getRank is not public!
    for (const auto& sz : t.sizes()) {
      // TODO: pass in logger and use REDUCER_CHECK.
      TORCH_CHECK(
          sz == control_accessor[i++],
          "replicas[0][",
          p,
          "] in this process"
          " with sizes ",
          t.sizes(),
          " appears not to match sizes of the same param in process 0.");
    }
    for (const auto& str : t.strides()) {
      // TODO: pass in logger and use REDUCER_CHECK.
      TORCH_CHECK(
          str == control_accessor[i++],
          "replicas[0][",
          p,
          "] in this process"
          " with strides ",
          t.strides(),
          " appears not to match strides of the same param in process 0.");
    }
  }
}

} // namespace c10d<|MERGE_RESOLUTION|>--- conflicted
+++ resolved
@@ -1253,10 +1253,6 @@
     // a gradient will be computed for the corresponding parameter.
     if (seen.count(it.first) == 0) {
       if (ddp_debug_level_ == c10d::DistributedDebugLevel::DETAIL) {
-<<<<<<< HEAD
-        const auto param_name = param_names_.find(it.second)->second;
-        LOG(INFO) << "Parameter " << param_name << " at index " << it.second
-=======
         const auto param_info = param_names_.find(it.second);
         TORCH_INTERNAL_ASSERT(
             param_info != param_names_.end(),
@@ -1266,7 +1262,6 @@
         const auto param_name = param_info->second;
         LOG(INFO) << "[Rank " << process_group_->getRank() << "]: "
                   << "Parameter " << param_name << " at index " << it.second
->>>>>>> b9f02778
                   << " is marked as unused.";
       }
       unused_parameters_.push_back(it.second);
