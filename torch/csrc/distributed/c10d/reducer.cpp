--- conflicted
+++ resolved
@@ -1955,13 +1955,8 @@
     // be grouped together with other gradients and gets its own bucket.
     if (!expect_sparse_gradient.empty() &&
         expect_sparse_gradient[tensor_index]) {
-<<<<<<< HEAD
-      result.emplace_back(std::vector<size_t>({tensor_index}), kNoSizeLimit);
-      continue;
-=======
           result.emplace_back(std::vector<size_t>({tensor_index}), kNoSizeLimit);
           continue;
->>>>>>> 98c1ac6f
     }
 
     auto key = BucketKey(tensor.scalar_type(), tensor.device());
