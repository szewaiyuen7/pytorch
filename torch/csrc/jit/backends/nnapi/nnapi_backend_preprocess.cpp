--- conflicted
+++ resolved
@@ -69,43 +69,8 @@
         "\n{\"forward\": {\"inputs\": at::Tensor}} OR {\"forward\": {\"inputs\": c10::List<at::Tensor>}}");
   }
 
-  // Test that method_compile_spec contains the necessary keys and
-  // Tensor/TensorList input
-  c10::IValue inp;
-  std::string error = "";
-  if (!method_compile_spec.contains("forward")) {
-    error = R"(method_compile_spec does not contain the "forward" key.)";
-  } else {
-    auto innerDict = method_compile_spec.at("forward");
-    if (!innerDict.isGenericDict() ||
-        !innerDict.toGenericDict().contains("inputs")) {
-      error =
-          R"(method_compile_spec does not contain a dictionary with an "inputs" key, under it's "forward" key.)";
-    } else {
-      inp = innerDict.toGenericDict().at("inputs");
-      if (!inp.isTensor() && !inp.isTensorList()) {
-        error =
-            R"(method_compile_spec does not contain either a Tensor or TensorList, under it's "inputs" key.)";
-      }
-    }
-  }
-  if (error.size() != 0) {
-    throw std::runtime_error(
-        error +
-        "\nmethod_compile_spec should contain a Tensor or Tensor List which bundles input parameters:"
-        " shape, dtype, quantization, and dimorder."
-        "\nFor input shapes, use 0 for run/load time flexible input."
-        "\nmethod_compile_spec must use the following format:"
-        "\n{\"forward\": {\"inputs\": at::Tensor}} OR {\"forward\": {\"inputs\": c10::List<at::Tensor>}}");
-  }
-
   // Convert input to a Tensor or a python list of Tensors
-<<<<<<< HEAD
-  py::object nnapi_pyModel;
-
-=======
   py::list nnapi_processed;
->>>>>>> c06b6e44
   if (inp.isTensor()) {
     nnapi_processed = pyMethod(wrapped_mod, inp.toTensor());
   } else {
