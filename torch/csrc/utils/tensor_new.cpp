#include <torch/csrc/python_headers.h>
#include <torch/csrc/utils/tensor_new.h>

#include <pybind11/pybind11.h>
#include <torch/csrc/DynamicTypes.h>
#include <torch/csrc/Exceptions.h>
#include <torch/csrc/Size.h>
#include <torch/csrc/autograd/variable.h>
#include <torch/csrc/utils/cuda_lazy_init.h>
#include <torch/csrc/utils/numpy_stub.h>
#include <torch/csrc/utils/python_arg_parser.h>
#include <torch/csrc/utils/python_numbers.h>
#include <torch/csrc/utils/python_scalars.h>
#include <torch/csrc/utils/python_strings.h>
#include <torch/csrc/utils/tensor_numpy.h>
#include <torch/csrc/autograd/generated/variable_factories.h>

#include <ATen/ATen.h>
#include <ATen/InitialTensorOptions.h>
#include <ATen/NamedTensorUtils.h>
#include <ATen/TracerMode.h>
#include <c10/core/Backend.h>
#include <c10/core/Layout.h>
#include <c10/util/Exception.h>
#include <c10/util/irange.h>
#include <c10/util/Optional.h>

#include <stdexcept>
#include <vector>

using at::Backend;
using at::Device;
using at::IntArrayRef;
using at::kCPU;
using at::kCUDA;
using at::kLong;
using at::kInt;
using at::Scalar;
using at::ScalarType;
using at::Storage;
using at::Tensor;
using at::TensorOptions;
using at::Type;
using c10::optional;

namespace torch { namespace utils {
namespace {
const int MAX_DIMS = 128;

TensorOptions build_options(c10::TensorOptions options, at::ScalarType scalar_type, const c10::optional<Device>& device=c10::nullopt) {
  options = options.dtype(scalar_type);
  if (device.has_value()) {
    return options.device(device);
  }
  return options;
}

void maybe_initialize_cuda(const Device device) {
  if (device.is_cuda()) {
    torch::utils::cuda_lazy_init();
  }
}

// NB: It appears there is some consistency invariant between options and device, where
// if device is non-empty, its type must be consistent with the device type in
// options.
// TODO: Refactor this so we just pass everything in via options

Tensor dispatch_ones(c10::TensorOptions options, at::ScalarType scalar_type, const optional<Device>& device, IntArrayRef sizes) {
  maybe_initialize_cuda(options.device());
  pybind11::gil_scoped_release no_gil;
  return torch::ones(sizes, build_options(options, scalar_type, device));
}

Tensor new_with_sizes(c10::TensorOptions options, at::ScalarType scalar_type, const optional<Device>& device, IntArrayRef sizes) {
  maybe_initialize_cuda(options.device());
  pybind11::gil_scoped_release no_gil;
  return torch::empty(sizes, build_options(options, scalar_type, device));
}

Tensor new_with_storage(c10::TensorOptions options, at::ScalarType scalar_type, Storage storage) {
  auto tensor = at::empty({}, build_options(options, scalar_type));
  tensor.set_(std::move(storage));
  return tensor;
}

Tensor new_with_tensor(c10::TensorOptions options, at::ScalarType scalar_type, const Tensor& other) {
  options = options.dtype(scalar_type);
  TORCH_CHECK_TYPE(other.options().type_equal(options), "expected ",
                   options, " (got ", other.options(), ")");
  return other.alias();
}

std::vector<int64_t> compute_sizes(PyObject* seq) {
  std::vector<int64_t> sizes;
  THPObjectPtr handle;
  while (PySequence_Check(seq)) {
    auto length = PySequence_Length(seq);
    if (length < 0) throw python_error();
    sizes.push_back(length);
    if (sizes.size() > MAX_DIMS) {
      throw ValueError("too many dimensions '%s'", Py_TYPE(seq)->tp_name);
    }
    if (length == 0) break;
    handle = THPObjectPtr(PySequence_GetItem(seq, 0));
    if (!handle) {
      throw ValueError("could not determine the shape of object type '%s'", Py_TYPE(seq)->tp_name);
    }
    seq = handle.get();
  }

  return sizes;
}

ScalarType infer_scalar_type(PyObject *obj) {
#ifdef USE_NUMPY
  if (is_numpy_available()) {
    if (PyArray_Check(obj)) {
      return numpy_dtype_to_aten(PyArray_TYPE((PyArrayObject*)obj));
    }
    if (PyArray_CheckScalar(obj)) {
      THPObjectPtr arr(PyArray_FromScalar(obj, nullptr));
      return numpy_dtype_to_aten(PyArray_TYPE((PyArrayObject*) arr.get()));
    }
  }
#endif
  if (PyFloat_Check(obj)) {
    // this is always guaranteed to be a floating-point type, and makes it more
    // convenient to write e.g. torch.tensor(0.) than torch.tensor(0., dtype=torch.Tensor.dtype).
    return torch::tensors::get_default_scalar_type();
  }
  if (THPUtils_checkLong(obj)) {
    return ScalarType::Long;
  }
  if (PyBool_Check(obj)) {
    return ScalarType::Bool;
  }
  if (PyComplex_Check(obj)) {
    switch (torch::tensors::get_default_scalar_type()) {
      case ScalarType::Float: return ScalarType::ComplexFloat;
      case ScalarType::Double: return ScalarType::ComplexDouble;
      default: TORCH_CHECK(false, "invalid default scalar type for complex");
    }
  }
  if (THPVariable_Check(obj)) {
    const auto& var = THPVariable_Unpack(obj);
    return var.scalar_type();
  }
  if (THPUtils_checkString(obj)) {
    throw TypeError("new(): invalid data type '%s'", Py_TYPE(obj)->tp_name);
  }
  if (PySequence_Check(obj)) {
    c10::optional<ScalarType> scalarType;
    auto length = PySequence_Length(obj);
    if (length < 0) throw python_error();
    // match NumPy semantics, except use default tensor type instead of double.
    if (length == 0) return torch::tensors::get_default_scalar_type();
    for (const auto i : c10::irange(length)) {
      THPObjectPtr handle(PySequence_GetItem(obj, i));
      if (!handle) throw python_error();
      auto cur_item = handle.get();
      if (cur_item == obj) throw TypeError("new(): self-referential lists are incompatible");
      ScalarType item_scalarType = infer_scalar_type(cur_item);
      scalarType = (scalarType) ?
          at::promoteTypes(*scalarType, item_scalarType) : item_scalarType;
      if (scalarType == ScalarType::ComplexDouble) {
        // this won't change (unless we hit undefined, but that will fail later).
        return *scalarType;
      }
    }
    return *scalarType;
  }
  AT_ERROR("Could not infer dtype of ", Py_TYPE(obj)->tp_name);
}

void recursive_store(char* data, IntArrayRef sizes, IntArrayRef strides, int64_t dim,
                            ScalarType scalarType, int elementSize, PyObject* obj) {
  int64_t ndim = sizes.size();
  if (dim == ndim) {
    torch::utils::store_scalar(data, scalarType, obj);
    return;
  }

  auto n = sizes[dim];
  auto seq = THPObjectPtr(PySequence_Fast(obj, "not a sequence"));
  if (!seq) throw python_error();
  // NOLINTNEXTLINE(bugprone-branch-clone)
  auto seq_size = PySequence_Fast_GET_SIZE(seq.get());
  if (seq_size != n) {
    throw ValueError("expected sequence of length %lld at dim %lld (got %lld)",
      (long long)n, (long long)dim, (long long)seq_size);
  }

  PyObject** items = PySequence_Fast_ITEMS(seq.get());
  for(const auto i : c10::irange(n)) {
#ifdef USE_NUMPY
    if (PyArray_Check(items[i])) {
      TORCH_WARN_ONCE(
        "Creating a tensor from a list of numpy.ndarrays is extremely slow. "
        "Please consider converting the list to a single numpy.ndarray with "
        "numpy.array() before converting to a tensor.");
    }
#endif
    recursive_store(data, sizes, strides, dim + 1, scalarType, elementSize, items[i]);
    data += strides[dim] * elementSize;
  }
}

Tensor internal_new_from_data(
    c10::TensorOptions options,
    at::ScalarType scalar_type,
    c10::optional<Device> device_opt,
    PyObject* data,
    bool copy_variables,
    bool copy_numpy,
    bool type_inference,
    bool pin_memory = false) {

  if (THPUtils_checkString(data)) {
    throw TypeError("new(): invalid data type '%s'", Py_TYPE(data)->tp_name);
  }

  if (THPVariable_Check(data)) {
    TORCH_CHECK(!pin_memory, "Can't pin tensor constructed from a variable");
    // TODO: use MaybeOwned
    auto var = THPVariable_Unpack(data);
    if (copy_variables) {
      var = var.detach();
    }
    // infer the scalar type and device type; it's not expected to infer the layout since these constructors
    // are defined per-layout-type (e.g. tensor vs sparse_coo_tensor).
    const auto& inferred_scalar_type = type_inference ? var.scalar_type() : scalar_type;
    auto device = device_opt.has_value() ? *device_opt : var.device();
    pybind11::gil_scoped_release no_gil;
    maybe_initialize_cuda(device);
    return var.to(device, inferred_scalar_type, /*non_blocking=*/false, /*copy=*/copy_variables);
  }

#ifdef USE_NUMPY
  if (PyObject_HasAttrString(data, "__cuda_array_interface__")) {
    TORCH_CHECK(!pin_memory, "Can't pin tensor constructed from __cuda_array_interface__");
    auto tensor = tensor_from_cuda_array_interface(data);
    const auto& inferred_scalar_type = type_inference ? tensor.scalar_type() : scalar_type;
    auto device = device_opt.has_value() ? *device_opt : options.device();
    pybind11::gil_scoped_release no_gil;
    maybe_initialize_cuda(device);
    return tensor.to(device, inferred_scalar_type, /*non_blocking=*/false, /*copy=*/copy_numpy);
  }

  if (is_numpy_available() && PyArray_Check(data)) {
    TORCH_CHECK(!pin_memory, "Can't pin tensor constructed from numpy");
    auto tensor = tensor_from_numpy(data, /*warn_if_not_writeable=*/!copy_numpy);
    const auto& inferred_scalar_type = type_inference ? tensor.scalar_type() : scalar_type;
    auto device = device_opt.has_value() ? *device_opt : options.device();
    pybind11::gil_scoped_release no_gil;
    maybe_initialize_cuda(device);
    return tensor.to(device, inferred_scalar_type, /*non_blocking=*/false, /*copy=*/copy_numpy);
  }
#endif

  auto sizes = compute_sizes(data);
  ScalarType inferred_scalar_type = type_inference ? infer_scalar_type(data) : scalar_type;
  // This exists to prevent us from tracing the call to empty().  The actual
  // autograd code doesn't really matter, because requires_grad is always false
  // here.
  Tensor tensor;
  {
    at::AutoDispatchBelowADInplaceOrView guard;  // TODO: remove
    at::tracer::impl::NoTracerDispatchMode tracer_guard;
<<<<<<< HEAD
    c10::impl::ExcludeDispatchKeyGuard pythonmode_guard(c10::DispatchKey::PythonMode);
=======
    // functorch uses FuncTorchDynamicLayerBackMode as a mode key to wrap all
    // tensors returned from operators in special TensorWrapper tensor extension
    // The problem with this is that TensorWrapper does not have storage so
    // accessing the data_ptr (for recursive_store) internal asserts.
    // As a quick hack, the guard here prevents functorch from wrapping the empty
    // tensor in a TensorWrapper and instead when `tensor.to` is called later,
    // the tensor gets wrapped. A more long-term solution is to think about
    // what the extensibility mechanism for this function (internal_new_from_data)
    // looks like for mode-based dispatch keys and C++ tensor extensions.
    c10::impl::ExcludeDispatchKeyGuard functorch_guard(c10::DispatchKey::FuncTorchDynamicLayerBackMode);
>>>>>>> 3ae75053
    tensor = at::empty(sizes, at::initialTensorOptions().dtype(inferred_scalar_type).pinned_memory(pin_memory));
    recursive_store(
        (char*)tensor.data_ptr(), tensor.sizes(), tensor.strides(), 0,
        inferred_scalar_type, tensor.dtype().itemsize(), data);
  }
  auto device = device_opt.has_value() ? *device_opt : options.device();
  pybind11::gil_scoped_release no_gil;
  maybe_initialize_cuda(device);
  // However, it is VERY important that we trace the to() call here (even
  // though the reason this is important is a hack).  Without *some* factory
  // function call that is traced at construction time, we will consider
  // a tensor constant as originating from "outside" the trace, and if you
  // try to return it directly we will fail with the error saying no
  // "no observable data dependence".  In an ideal world, we wouldn't trace
  // a to() call but I need to think harder about what exactly we should trace
  // in this case.
  return tensor.to(device, inferred_scalar_type, /*non_blocking=*/false, /*copy=*/false);
}

Tensor new_from_data_copy(
    c10::TensorOptions options,
    at::ScalarType scalar_type,
    c10::optional<Device> device,
    PyObject* data) {
  return internal_new_from_data(options, scalar_type, device, data,
                                /*copy_variables=*/true, /*copy_numpy=*/true,
                                /*type_inference=*/false);
}

Tensor legacy_new_from_sequence(
    c10::TensorOptions options,
    at::ScalarType scalar_type,
    c10::optional<Device> device,
    PyObject* data) {
  if (!PySequence_Check(data)) {
    throw TypeError("new(): data must be a sequence (got %s)", Py_TYPE(data)->tp_name);
  }
  return internal_new_from_data(options, scalar_type, device, data,
                                /*copy_variables=*/false, /*copy_numpy=*/false,
                                /*type_inference=*/false);
}

// "base" here refers to the Tensor type on which the function was invoked, e.g.:
// in x.new(y), 'x' is the base.
// TODO: Rewrite this using dispatchKeyToTensorOptions
void check_base_legacy_new(c10::DispatchKey dispatch_key, at::Layout expected_layout) {
  if (expected_layout == c10::kStrided) {
    TORCH_CHECK(
        dispatch_key == c10::DispatchKey::CPU ||
            dispatch_key == c10::DispatchKey::CUDA ||
            dispatch_key == c10::DispatchKey::HIP ||
            dispatch_key == c10::DispatchKey::XLA ||
            dispatch_key == c10::DispatchKey::Lazy ||
            dispatch_key == c10::DispatchKey::XPU,
        "new(): expected DispatchKey: ",
        c10::DispatchKey::CPU,
        " or ",
        c10::DispatchKey::CUDA,
        " or ",
        c10::DispatchKey::HIP,
        " or ",
        c10::DispatchKey::XLA,
        " or ",
        c10::DispatchKey::Lazy,
        " or ",
        c10::DispatchKey::XPU,
        " but got: ",
        dispatch_key);
  } else if(expected_layout == c10::kSparse) {
    // NOTE: no sparse XLA or Lazy
    TORCH_CHECK(
        dispatch_key == c10::DispatchKey::SparseCPU ||
            dispatch_key == c10::DispatchKey::SparseCUDA ||
            dispatch_key == c10::DispatchKey::SparseHIP ||
            dispatch_key == c10::DispatchKey::SparseXPU,
        "new(): expected DispatchKey: ",
        c10::DispatchKey::SparseCPU,
        " or ",
        c10::DispatchKey::SparseCUDA,
        " or ",
        c10::DispatchKey::SparseHIP,
        " or ",
        c10::DispatchKey::SparseXPU,
        " but got: ",
        dispatch_key);
  } else {
    TORCH_INTERNAL_ASSERT(false, "unexpected layout");
  }
}

// TODO: Make this accept options instead of dispatch key
void check_legacy_ctor_device(c10::DispatchKey dispatch_key, c10::optional<Device> device) {
  if (device.has_value()) {
    TORCH_CHECK(dispatchKeyToDeviceType(dispatch_key) == device.value().type(),
             "legacy constructor expects device type: ", dispatchKeyToDeviceType(dispatch_key),
             " but device type: ", device.value().type(), " was passed");
  }
}

Tensor legacy_sparse_tensor_ctor(c10::DispatchKey dispatch_key, at::ScalarType scalar_type, PyObject* args, PyObject* kwargs) {
  auto options = dispatchKeyToTensorOptions(dispatch_key);
  static PythonArgParser parser({
    "new(*, Device? device=None)",
    "new(*, int64_t cdata)|hidden",
    "new(Tensor indices, Tensor values, *, Device? device=None)",
    "new(Tensor indices, Tensor values, IntArrayRef size, *, Device? device=None)",
    "new(IntArrayRef size, *, Device? device=None)",
  });
  ParsedArgs<4> parsed_args;
  auto r = parser.parse(args, kwargs, parsed_args);
  if (r.idx == 0) {
    auto deviceOptional = r.deviceOptional(0);
    check_legacy_ctor_device(dispatch_key, deviceOptional);
    return at::empty({0}, build_options(options, scalar_type, deviceOptional));
  } else if (r.idx == 1) {
    auto cdata = reinterpret_cast<void*>(r.toInt64(0));
    return at::unsafeTensorFromTH(cdata, true);
  } else if (r.idx == 2) {
    auto deviceOptional = r.deviceOptional(2);
    check_legacy_ctor_device(dispatch_key, deviceOptional);
    at::OptionalDeviceGuard device_guard(deviceOptional);
    return at::sparse_coo_tensor(r.tensor(0), r.tensor(1));
  } else if (r.idx == 3) {
    auto deviceOptional = r.deviceOptional(3);
    check_legacy_ctor_device(dispatch_key, deviceOptional);
    at::OptionalDeviceGuard device_guard(deviceOptional);
    return at::sparse_coo_tensor(r.tensor(0), r.tensor(1), r.intlist(2));
  } else if (r.idx == 4) {
    PyObject* arg = r.pyobject(0);
    auto deviceOptional = r.deviceOptional(1);
    check_legacy_ctor_device(dispatch_key, deviceOptional);
    if (!THPSize_Check(arg) && PyTuple_GET_SIZE(args) >= 1 && arg == PyTuple_GET_ITEM(args, 0)) {
      // new(sequence) binds to this signature but should be treated differently
      // unless the sequences is a torch.Size
      throw TypeError("torch.SparseTensor(sequence) only accepts sizes.  Please use torch.sparse_coo_tensor() " \
                      "or construct a strided tensor and convert it to sparse via to_sparse.");
    }
    return new_with_sizes(options, scalar_type, r.deviceOptional(1), r.intlist(0));
  }
  throw std::runtime_error("new(): invalid arguments");
}

Tensor legacy_sparse_tensor_new(c10::DispatchKey dispatch_key, at::ScalarType scalar_type, PyObject* args, PyObject* kwargs) {
  auto options = dispatchKeyToTensorOptions(dispatch_key);
  static PythonArgParser parser({
    "new(*, Device? device=None)",
    "new(*, int64_t cdata)|hidden",
    "new(Tensor indices, Tensor values, *, Device? device=None)",
    "new(Tensor indices, Tensor values, IntArrayRef size, *, Device? device=None)",
    "new(IntArrayRef size, *, Device? device=None)",
  });
  check_base_legacy_new(dispatch_key, c10::kSparse);
  ParsedArgs<5> parsed_args;
  auto r = parser.parse(args, kwargs, parsed_args);
  if (r.idx == 0) {
    auto deviceOptional = r.deviceOptional(0);
    check_legacy_ctor_device(dispatch_key, deviceOptional);
    at::OptionalDeviceGuard device_guard(deviceOptional);
    return at::empty({0}, build_options(options, scalar_type));
  } else if (r.idx == 1) {
    auto cdata = reinterpret_cast<void*>(r.toInt64(0));
    return at::unsafeTensorFromTH(cdata, true);
  } else if (r.idx == 2) {
    // Note: this signature doesn't have a dtype, even though it has a device; it probably shouldn't
    // have a device (we should infer it).
    auto deviceOptional = r.deviceOptional(2);
    check_legacy_ctor_device(dispatch_key, deviceOptional);
    at::OptionalDeviceGuard device_guard(deviceOptional);
    return at::sparse_coo_tensor(r.tensor(0), r.tensor(1));
  } else if (r.idx == 3) {
    // Note: this signature doesn't have a dtype, even though it has a device; it probably shouldn't
    // have a device (we should infer it).
    auto deviceOptional = r.deviceOptional(3);
    check_legacy_ctor_device(dispatch_key, deviceOptional);
    at::OptionalDeviceGuard device_guard(deviceOptional);
    return at::sparse_coo_tensor(r.tensor(0), r.tensor(1), r.intlist(2));
  } else if (r.idx == 4) {
    PyObject* arg = r.pyobject(0);
    auto deviceOptional = r.deviceOptional(1);
    check_legacy_ctor_device(dispatch_key, deviceOptional);
    if (!THPSize_Check(arg) && PyTuple_GET_SIZE(args) >= 1 && arg == PyTuple_GET_ITEM(args, 0)) {
      // new(sequence) binds to this signature but should be treated differently
      // unless the sequences is a torch.Size
      throw TypeError("SparseTensor.new(sequence) only accepts sizes.  Please use torch.sparse_coo_tensor() " \
                      "or construct a strided tensor and convert it to sparse via to_sparse.");
    }
    return new_with_sizes(options, scalar_type, r.deviceOptional(1), r.intlist(0));
  }
  throw std::runtime_error("new(): invalid arguments");
}

// NB: device_idx here is NOT a DeviceIndex, but index into PythonArgs
c10::TensorOptions typeIdWithDefault(PythonArgs& r, int64_t device_idx, c10::DispatchKey dispatch_key) {
  auto options = dispatchKeyToTensorOptions(dispatch_key);
  if (!r.isNone(device_idx)) {
    // TODO: This line doesn't seem to be exercised at all in tests
    options = options.device(r.device(device_idx).type());
  }
  return options;
}

} // namespace

Tensor legacy_tensor_ctor(c10::DispatchKey dispatch_key, at::ScalarType scalar_type, PyObject* args, PyObject* kwargs) {
  auto options = dispatchKeyToTensorOptions(dispatch_key);
  static PythonArgParser parser({
    "new(*, Device? device=None)",
    "new(Storage storage)",
    "new(*, int64_t cdata)|hidden",
    "new(Tensor other)",
    "new(Tensor other, *, Device? device=None)|hidden",  // prevent Tensor matching with IntArrayRef, PyObject*
    "new(IntArrayRef size, *, Device? device=None)",
    "new(PyObject* data, *, Device? device=None)",
  });

  if (isSparse(dispatchKeyToBackend(dispatch_key))) {
    return legacy_sparse_tensor_ctor(dispatch_key, scalar_type, args, kwargs);
  }

  ParsedArgs<2> parsed_args;
  auto r = parser.parse(args, kwargs, parsed_args);
  if (r.idx == 0) {
    auto deviceOptional = r.deviceOptional(0);
    check_legacy_ctor_device(dispatch_key, deviceOptional);
    at::OptionalDeviceGuard device_guard(deviceOptional);
    return at::empty({0}, build_options(options, scalar_type));
  } else if (r.idx == 1) {
    THPObjectPtr dtype_attr(PyObject_GetAttrString(r.pyobject(0), "dtype"));
    if (!dtype_attr) throw python_error();
    at::ScalarType storage_scalar_type = reinterpret_cast<THPDtype*>(
        dtype_attr.get())->scalar_type;
    TORCH_CHECK(
        storage_scalar_type == scalar_type,
        "Expected Storage of type ",
        scalar_type,
        " but got type ",
        storage_scalar_type,
        " for argument 1 'storage'");
    return new_with_storage(options, scalar_type, r.storage(0));
  } else if (r.idx == 2) {
    auto cdata = reinterpret_cast<void*>(r.toInt64(0));
    return at::unsafeTensorFromTH(cdata, true);
  } else if (r.idx == 3) {
    return new_with_tensor(options, scalar_type, r.tensor(0));
  } else if (r.idx == 4) {
    TORCH_CHECK(false, "Legacy tensor constructor of the form torch.Tensor(tensor, device=device) " \
                "is not supported.  Use torch.tensor(...) or torch.as_tensor(...) instead.");
  } else if (r.idx == 5) {
    PyObject* arg = r.pyobject(0);
    auto deviceOptional = r.deviceOptional(1);
    check_legacy_ctor_device(dispatch_key, deviceOptional);
    if (!THPSize_Check(arg) && PyTuple_GET_SIZE(args) >= 1 && arg == PyTuple_GET_ITEM(args, 0)) {
      // new(sequence) binds to this signature but should be treated differently
      // unless the sequences is a torch.Size
      return legacy_new_from_sequence(options, scalar_type, deviceOptional, r.pyobject(0));
    }
    return new_with_sizes(options, scalar_type, r.deviceOptional(1), r.intlist(0));
  } else if (r.idx == 6) {
    auto deviceOptional = r.deviceOptional(1);
    check_legacy_ctor_device(dispatch_key, deviceOptional);
    return legacy_new_from_sequence(options, scalar_type, deviceOptional, r.pyobject(0));
  }
  throw std::runtime_error("new(): invalid arguments");
}

Tensor legacy_tensor_new(c10::DispatchKey dispatch_key, at::ScalarType scalar_type, PyObject* args, PyObject* kwargs) {
  auto options = dispatchKeyToTensorOptions(dispatch_key);
  static PythonArgParser parser({
    "new(*, Device? device=None)",
    "new(Storage storage)",
    "new(*, int64_t cdata)|hidden",
    "new(Tensor other)",  // this doesn't have a dtype/device because it creates an alias.
    "new(Tensor other, *, Device? device=None)|hidden",  // prevent Tensor matching with IntArrayRef, PyObject*
    "new(IntArrayRef size, *, Device? device=None)",
    "new(PyObject* data, *, Device? device=None)",
  });

  if (isSparse(dispatchKeyToBackend(dispatch_key))) {
    return legacy_sparse_tensor_new(dispatch_key, scalar_type, args, kwargs);
  }

  check_base_legacy_new(dispatch_key, c10::kStrided);
  ParsedArgs<3> parsed_args;
  auto r = parser.parse(args, kwargs, parsed_args);
  if (r.idx == 0) {
    auto deviceOptional = r.deviceOptional(0);
    check_legacy_ctor_device(dispatch_key, deviceOptional);
    at::OptionalDeviceGuard device_guard(deviceOptional);
    return at::empty({0}, build_options(options, scalar_type));
  } else if (r.idx == 1) {
    THPObjectPtr dtype_attr(PyObject_GetAttrString(r.pyobject(0), "dtype"));
    if (!dtype_attr) throw python_error();
    at::ScalarType storage_scalar_type = reinterpret_cast<THPDtype*>(
        dtype_attr.get())->scalar_type;
    TORCH_CHECK(
        storage_scalar_type == scalar_type,
        "Expected Storage of type ",
        scalar_type,
        " but got type ",
        storage_scalar_type,
        " for argument 1 'storage'");
    return new_with_storage(options, scalar_type, r.storage(0));
  } else if (r.idx == 2) {
    auto cdata = reinterpret_cast<void*>(r.toInt64(0));
    return at::unsafeTensorFromTH(cdata, true);
  } else if (r.idx == 3) {
    return new_with_tensor(options, scalar_type, r.tensor(0));
  } else if (r.idx == 4) {
      TORCH_CHECK(false, "Legacy tensor new of the form tensor.new(tensor, device=device) " \
                  "is not supported.  Use torch.as_tensor(...) instead.");
  } else if (r.idx == 5) {
    PyObject* arg = r.pyobject(0);
    auto deviceOptional = r.deviceOptional(1);
    check_legacy_ctor_device(dispatch_key, deviceOptional);
    if (!THPSize_Check(arg) && PyTuple_GET_SIZE(args) >= 1 && arg == PyTuple_GET_ITEM(args, 0)) {
      // new(sequence) binds to this signature but should be treated differently
      // unless the sequences is a torch.Size
      return legacy_new_from_sequence(options, scalar_type, deviceOptional, r.pyobject(0));
    }
    return new_with_sizes(options, scalar_type, r.deviceOptional(1), r.intlist(0));
  } else if (r.idx == 6) {
    auto deviceOptional = r.deviceOptional(1);
    check_legacy_ctor_device(dispatch_key, deviceOptional);
    return legacy_new_from_sequence(options, scalar_type, r.deviceOptional(1), r.pyobject(0));
  }
  throw std::runtime_error("new(): invalid arguments");
}

Tensor indexing_tensor_from_data(
    c10::TensorOptions options,
    at::ScalarType scalar_type,
    c10::optional<Device> device,
    PyObject* data) {
  // Specific to tensor indexing, converts an indexing list to an
  // indexing tensor (type Byte or Long)
  ScalarType inferred_scalar_type = infer_scalar_type(data);
  if (inferred_scalar_type == ScalarType::Byte || inferred_scalar_type == ScalarType::Bool) {
    return internal_new_from_data(options, inferred_scalar_type, device, data,
                                  /*copy_variables=*/false, /*copy_numpy=*/false,
                                  /*type_inference=*/false);
  } else {
    return internal_new_from_data(options, scalar_type, device, data,
                                  /*copy_variables=*/false, /*copy_numpy=*/false,
                                  /*type_inference=*/false);
  }
}

Tensor sparse_csr_tensor_ctor(c10::DispatchKey dispatch_key, at::ScalarType scalar_type, PyObject* args, PyObject* kwargs) {
  TORCH_INTERNAL_ASSERT(!isSparseCsr(dispatchKeyToBackend(dispatch_key)));
  TORCH_INTERNAL_ASSERT(!isSparse(dispatchKeyToBackend(dispatch_key)));
  static PythonArgParser parser({
      "sparse_csr_tensor(PyObject* crow_indices, PyObject* col_indices, PyObject* values, IntArrayRef size, *, ScalarType dtype=None, Layout? layout=None, Device? device=None, bool pin_memory=False, bool requires_grad=False)",
      "sparse_csr_tensor(PyObject* crow_indices, PyObject* col_indices, PyObject* values, *, ScalarType dtype=None, Layout? layout=None, Device? device=None, bool pin_memory=False, bool requires_grad=False)",
  });
  const int NUM_ARGS = 9, CROW_INDICES_ARG = 0, COL_INDICES_ARG = 1, VALUES_ARG = 2;
  ParsedArgs<NUM_ARGS> parsed_args;
  auto r = parser.parse(args, kwargs, parsed_args);
  auto safe_get_attr_string = [](PyObject *o, const char *attr_name) -> PyObject* {
    // Clear error indicator if attribute does not exists.
    // Otherwise subsequent Python C API calls might return bogus values.
    // See https://github.com/pytorch/pytorch/issues/58520 for more details
    auto rc = PyObject_GetAttrString(o, attr_name);
    if (!rc) {
      if (!PyErr_ExceptionMatches(PyExc_AttributeError)) {
        throw python_error();
      }
      // Warning: a wrong attribute error may be suppressed here
      PyErr_Clear();
    }
    return rc;
  };
  THPObjectPtr crow_indices_dtype_attr(safe_get_attr_string(r.pyobject(CROW_INDICES_ARG), "dtype"));
  THPObjectPtr col_indices_dtype_attr(safe_get_attr_string(r.pyobject(COL_INDICES_ARG), "dtype"));
  at::ScalarType crow_indices_scalar_type = crow_indices_dtype_attr ? reinterpret_cast<THPDtype*>(
    crow_indices_dtype_attr.get())->scalar_type : kInt;
  at::ScalarType col_indices_scalar_type = col_indices_dtype_attr ? reinterpret_cast<THPDtype*>(
    col_indices_dtype_attr.get())->scalar_type : kInt;

  if (r.idx == 0) {
    const int SIZE_ARRAY_ARG = 3, TYPE_INFERENCE_ARG = 4, DEVICE_TYPE_ARG = 6, REQ_GRAD_ARG = 8;
    bool type_inference = r.isNone(TYPE_INFERENCE_ARG);
    const auto inferred_options = typeIdWithDefault(r, DEVICE_TYPE_ARG, dispatch_key);
    const auto inferred_scalar_type = r.scalartypeWithDefault(TYPE_INFERENCE_ARG, scalar_type);
    at::OptionalDeviceGuard device_guard(r.deviceOptional(DEVICE_TYPE_ARG));

    Tensor values = internal_new_from_data(inferred_options, inferred_scalar_type, r.deviceOptional(DEVICE_TYPE_ARG),
                                           r.pyobject(VALUES_ARG), /*copy_variables=*/false, /*copy_numpy=*/true,
                                           /*type_inference=*/type_inference);
    Tensor crow_indices =  internal_new_from_data(values.options(),
      crow_indices_scalar_type, r.deviceOptional(DEVICE_TYPE_ARG), r.pyobject(CROW_INDICES_ARG),
      /*copy_variables=*/false, /*copy_numpy=*/true,
      /*type_inference=*/true);
    Tensor col_indices = internal_new_from_data(values.options(),
      col_indices_scalar_type, r.deviceOptional(DEVICE_TYPE_ARG), r.pyobject(COL_INDICES_ARG),
      /*copy_variables=*/false, /*copy_numpy=*/true,
      /*type_inference=*/true);

    return at::sparse_csr_tensor(crow_indices, col_indices, values, r.intlist(SIZE_ARRAY_ARG),
                                 values.options().layout(at::kSparseCsr)).set_requires_grad(r.toBool(REQ_GRAD_ARG));
  } else if (r.idx == 1) {
    const int TYPE_INFERENCE_ARG = 3, DEVICE_TYPE_ARG = 5, REQ_GRAD_ARG = 7;
    bool type_inference = r.isNone(TYPE_INFERENCE_ARG);
    const auto inferred_options = typeIdWithDefault(r, DEVICE_TYPE_ARG, dispatch_key);
    const auto inferred_scalar_type = r.scalartypeWithDefault(TYPE_INFERENCE_ARG, scalar_type);
    at::OptionalDeviceGuard device_guard(r.deviceOptional(DEVICE_TYPE_ARG));

    Tensor values = internal_new_from_data(inferred_options, inferred_scalar_type, r.deviceOptional(DEVICE_TYPE_ARG),
                                           r.pyobject(VALUES_ARG), /*copy_variables=*/false, /*copy_numpy=*/true,
                                           /*type_inference=*/type_inference);
    Tensor crow_indices = internal_new_from_data(values.options(),
      crow_indices_scalar_type, r.deviceOptional(DEVICE_TYPE_ARG),
      r.pyobject(CROW_INDICES_ARG), /*copy_variables=*/false, /*copy_numpy=*/true,
      /*type_inference=*/true);
    Tensor col_indices = internal_new_from_data(values.options(), col_indices_scalar_type, r.deviceOptional(DEVICE_TYPE_ARG),
      r.pyobject(COL_INDICES_ARG), /*copy_variables=*/false, /*copy_numpy=*/true,
      /*type_inference=*/true);
    return at::sparse_csr_tensor(crow_indices, col_indices, values,
                                 values.options().layout(at::kSparseCsr)).set_requires_grad(r.toBool(REQ_GRAD_ARG));
  }
  throw std::runtime_error("sparse_csr_tensor(): invalid arguments");
}

Tensor _sparse_csr_tensor_unsafe_ctor(c10::DispatchKey dispatch_key, at::ScalarType scalar_type, PyObject* args, PyObject* kwargs) {
  TORCH_INTERNAL_ASSERT(!isSparseCsr(dispatchKeyToBackend(dispatch_key)));
  TORCH_INTERNAL_ASSERT(!isSparse(dispatchKeyToBackend(dispatch_key)));
  enum {
    ARG_CROW_INDICES = 0,
    ARG_COL_INDICES,
    ARG_VALUES,
    ARG_SIZE,
    ARG_TYPE,
    ARG_DEVICE,
    ARG_REQUIRES_GRAD,
    ARGS_COUNT
  };
  static PythonArgParser parser({
    "_sparse_csr_tensor_unsafe(PyObject* crow_indices, PyObject* col_indices, PyObject* values, IntArrayRef size, *, ScalarType dtype=None, Device? device=None, bool requires_grad=False)",
  });

  ParsedArgs<ARGS_COUNT> parsed_args;
  auto r = parser.parse(args, kwargs, parsed_args);
  bool type_inference = r.isNone(ARG_TYPE);
  const auto inferred_options = typeIdWithDefault(r, ARG_DEVICE, dispatch_key);
  const auto inferred_scalar_type = r.scalartypeWithDefault(ARG_TYPE, scalar_type);
  at::OptionalDeviceGuard device_guard(r.deviceOptional(ARG_DEVICE));
  Tensor values = internal_new_from_data(inferred_options, inferred_scalar_type, r.deviceOptional(ARG_DEVICE), r.pyobject(ARG_VALUES),
                                         /*copy_variables=*/false, /*copy_numpy=*/true,
                                         /*type_inference=*/type_inference);

  Tensor crow_indices = internal_new_from_data(values.options(), kInt, r.deviceOptional(ARG_DEVICE), r.pyobject(ARG_CROW_INDICES),
                                          /*copy_variables=*/false, /*copy_numpy=*/true,
                                          /*type_inference=*/true);

  Tensor col_indices = internal_new_from_data(values.options(), kInt, r.deviceOptional(ARG_DEVICE), r.pyobject(ARG_COL_INDICES),
                                          /*copy_variables=*/false, /*copy_numpy=*/true,
                                          /*type_inference=*/true);

  return at::_sparse_csr_tensor_unsafe(crow_indices, col_indices, values, r.intlist(ARG_SIZE), values.options().layout(at::kSparseCsr)).set_requires_grad(r.toBool(ARG_REQUIRES_GRAD));
}

// Note [Ensuring sparse values and indices match devices]
// ~~~~~~~~~~~~~~~~~~~~~~~~~~~~~~~~~~~~~~~~~~~~~~~~~~~~~~~
// In all places where we construct indices, we read out options from values
// (rather than use inferred_options).  Why?  This handles the case when
// values is a CUDA tensor, but indices is a non-Tensor value (and the device
// argument is not set).  Example:
//
//  torch.sparse_coo_tensor(([0, 1],), self.empty(2, 0).cuda(), (4, 0))
//
// Sparse tensors require both indices and values to live on the same device.
// If values lives on CUDA, we can infer where the indices should live, and
// should accept even ordinary index sequences (and just make sure we write them
// into the correct device).  values is the ONLY way we know that the index
// tensor should go to CUDA, so we have to get the information in somehow.
//
// This code is kind of jank.  For one, the dtype in options is silently ignored
// by internal_new_from_data.  Also, in classic janky code style, it used to
// not work quite right: if values lives on "cuda:1", before all we said was
// "this needs to be CUDA" and indices would be allocated on the wrong tensor.
// Options is more right and gets this correct.

Tensor sparse_coo_tensor_ctor(c10::DispatchKey dispatch_key, at::ScalarType scalar_type, PyObject* args, PyObject* kwargs) {
  TORCH_INTERNAL_ASSERT(!isSparse(dispatchKeyToBackend(dispatch_key)));
  TORCH_INTERNAL_ASSERT(!isSparseCsr(dispatchKeyToBackend(dispatch_key)));
  static PythonArgParser parser({
    "sparse_coo_tensor(PyObject* indices, PyObject* values, *, ScalarType dtype=None, Device? device=None, bool requires_grad=False)",
    "sparse_coo_tensor(PyObject* indices, PyObject* values, IntArrayRef size, *, ScalarType dtype=None, Device? device=None, bool requires_grad=False)",
    "sparse_coo_tensor(IntArrayRef size, *, ScalarType dtype=None, Device? device=None, bool requires_grad=False)",
  });

  ParsedArgs<6> parsed_args;
  auto r = parser.parse(args, kwargs, parsed_args);
  if (r.idx == 0) {
    bool type_inference = r.isNone(2);
    const auto inferred_options = typeIdWithDefault(r, 3, dispatch_key);
    const auto inferred_scalar_type = r.scalartypeWithDefault(2, scalar_type);
    at::OptionalDeviceGuard device_guard(r.deviceOptional(3));
    // if no dtype provided, infer type based on value type.
    Tensor values = internal_new_from_data(inferred_options, inferred_scalar_type, r.deviceOptional(3), r.pyobject(1),
                                           /*copy_variables=*/false, /*copy_numpy=*/true,
                                           /*type_inference=*/type_inference);
    // See Note [Ensuring sparse values and indices match devices]
    Tensor indices = internal_new_from_data(values.options(), kLong, r.deviceOptional(3), r.pyobject(0),
                                            /*copy_variables=*/false, /*copy_numpy=*/true,
                                            /*type_inference=*/false);
    return at::sparse_coo_tensor(indices, values, values.options().layout(at::kSparse)).set_requires_grad(r.toBool(4));
  } else if (r.idx == 1) {
    bool type_inference = r.isNone(3);
    const auto inferred_options = typeIdWithDefault(r, 4, dispatch_key);
    const auto inferred_scalar_type = r.scalartypeWithDefault(3, scalar_type);
    at::OptionalDeviceGuard device_guard(r.deviceOptional(4));
    Tensor values = internal_new_from_data(inferred_options, inferred_scalar_type, r.deviceOptional(4), r.pyobject(1),
                                           /*copy_variables=*/false, /*copy_numpy=*/true,
                                           /*type_inference=*/type_inference);
    // See Note [Ensuring sparse values and indices match devices]
    Tensor indices = internal_new_from_data(values.options(), kLong, r.deviceOptional(4), r.pyobject(0),
                                            /*copy_variables=*/false, /*copy_numpy=*/true,
                                            /*type_inference=*/false);
    return at::sparse_coo_tensor(indices, values, r.intlist(2), values.options().layout(at::kSparse)).set_requires_grad(r.toBool(5));
  } else if (r.idx == 2) {
    const auto inferred_options = typeIdWithDefault(r, 2, dispatch_key);
    const auto inferred_scalar_type = r.scalartypeWithDefault(1, scalar_type);
    at::OptionalDeviceGuard device_guard(r.deviceOptional(2));
    return at::sparse_coo_tensor(r.intlist(0), inferred_options.dtype(inferred_scalar_type).layout(at::kSparse)).set_requires_grad(r.toBool(3));
  }
  throw std::runtime_error("sparse_coo_tensor(): invalid arguments");
}

Tensor _sparse_coo_tensor_unsafe_ctor(c10::DispatchKey dispatch_key, at::ScalarType scalar_type, PyObject* args, PyObject* kwargs) {
  TORCH_INTERNAL_ASSERT(!isSparse(dispatchKeyToBackend(dispatch_key)));
  TORCH_INTERNAL_ASSERT(!isSparseCsr(dispatchKeyToBackend(dispatch_key)));
  enum {
    ARG_INDICES = 0,
    ARG_VALUES,
    ARG_SIZE,
    ARG_TYPE,
    ARG_DEVICE,
    ARG_REQUIRES_GRAD,
    ARGS_COUNT
  };
  static PythonArgParser parser({
    "_sparse_coo_tensor_unsafe(PyObject* indices, PyObject* values, IntArrayRef size, *, ScalarType dtype=None, Device? device=None, bool requires_grad=False)",
  });

  ParsedArgs<ARGS_COUNT> parsed_args;
  auto r = parser.parse(args, kwargs, parsed_args);
  bool type_inference = r.isNone(ARG_TYPE);
  const auto inferred_options = typeIdWithDefault(r, ARG_DEVICE, dispatch_key);
  const auto inferred_scalar_type = r.scalartypeWithDefault(ARG_TYPE, scalar_type);
  at::OptionalDeviceGuard device_guard(r.deviceOptional(ARG_DEVICE));
  Tensor values = internal_new_from_data(inferred_options, inferred_scalar_type, r.deviceOptional(ARG_DEVICE), r.pyobject(ARG_VALUES),
                                         /*copy_variables=*/false, /*copy_numpy=*/true,
                                         /*type_inference=*/type_inference);
  // See Note [Ensuring sparse values and indices match devices]
  Tensor indices = internal_new_from_data(values.options(), kLong, r.deviceOptional(ARG_DEVICE), r.pyobject(ARG_INDICES),
                                          /*copy_variables=*/false, /*copy_numpy=*/true,
                                          /*type_inference=*/false);
  return at::_sparse_coo_tensor_unsafe(indices, values, r.intlist(ARG_SIZE), values.options().layout(at::kSparse)).set_requires_grad(r.toBool(ARG_REQUIRES_GRAD));
}

void _validate_sparse_coo_tensor_args(c10::DispatchKey dispatch_key, at::ScalarType scalar_type, PyObject* args, PyObject* kwargs) {
  auto options = dispatchKeyToTensorOptions(dispatch_key);
  static PythonArgParser parser({
    "_validate_sparse_coo_tensor(PyObject* indices, PyObject* values, IntArrayRef size)",
  });

  ParsedArgs<3> parsed_args;
  auto r = parser.parse(args, kwargs, parsed_args);
  Tensor values = internal_new_from_data(
      options, scalar_type, c10::nullopt, r.pyobject(1),
      /*copy_variables=*/false, /*copy_numpy=*/true, /*type_inference=*/true);
  // See Note [Ensuring sparse values and indices match devices]
  Tensor indices = internal_new_from_data(
      values.options(), kLong, c10::nullopt, r.pyobject(0),
      /*copy_variables=*/false, /*copy_numpy=*/true, /*type_inference=*/false);
  at::native::_validate_sparse_coo_tensor_args(indices, values, r.intlist(2));
}


void _validate_sparse_csr_tensor_args(c10::DispatchKey dispatch_key, at::ScalarType scalar_type, PyObject* args, PyObject* kwargs) {
  auto options = dispatchKeyToTensorOptions(dispatch_key);
  static PythonArgParser parser({
    "_validate_sparse_csr_tensor(PyObject* crow_indices, PyObject* col_indices, PyObject* values, IntArrayRef size)",
  });

  ParsedArgs<4> parsed_args;
  auto r = parser.parse(args, kwargs, parsed_args);
  Tensor values = internal_new_from_data(
      options, scalar_type, c10::nullopt, r.pyobject(2),
      /*copy_variables=*/false, /*copy_numpy=*/true, /*type_inference=*/true);
  // See Note [Ensuring sparse values and indices match devices]
  Tensor crow_indices = internal_new_from_data(
      values.options(), kInt, c10::nullopt, r.pyobject(0),
      /*copy_variables=*/false, /*copy_numpy=*/true, /*type_inference=*/true);
  Tensor col_indices = internal_new_from_data(
      values.options(), kInt, c10::nullopt, r.pyobject(1),
      /*copy_variables=*/false, /*copy_numpy=*/true, /*type_inference=*/true);

  at::native::_validate_sparse_csr_tensor_args(crow_indices, col_indices, values, r.intlist(3));
}

Tensor tensor_ctor(c10::DispatchKey dispatch_key, at::ScalarType scalar_type, PyObject* args, PyObject* kwargs) {
  static PythonArgParser parser({
    "tensor(PyObject* data, *, ScalarType dtype=None, Device? device=None, bool pin_memory=False, bool requires_grad=False, DimnameList? names=None)",
  });

  constexpr int ctor_num_args = 6;
  ParsedArgs<ctor_num_args> parsed_args;
  auto r = parser.parse(args, kwargs, parsed_args);
  if (r.idx == 0) {
    PyObject* data = r.pyobject(0);
    if (THPVariable_Check(data)) {
      auto ret = PyErr_WarnEx(PyExc_UserWarning,
        "To copy construct from a tensor, it is recommended to use sourceTensor.clone().detach() "
        "or sourceTensor.clone().detach().requires_grad_(True), rather than torch.tensor(sourceTensor).", 1);
      if (ret != 0) throw python_error();
    }

    bool type_inference = r.isNone(1);
    bool pin_memory = r.toBool(3);
    bool args_requires_grad = r.toBool(4);
    auto new_tensor = internal_new_from_data(
               typeIdWithDefault(r, 2, dispatch_key),
               r.scalartypeWithDefault(1, scalar_type),
               r.deviceOptional(2),
               data,
               /*copy_variables=*/true,
               /*copy_numpy=*/true,
               /*type_inference=*/type_inference,
               pin_memory);
    auto names = r.toDimnameListOptional(5);
    if (names) {
      at::namedinference::propagate_names(new_tensor, *names, /*validate_names=*/true);
    }
    new_tensor.detach_(); // ensure new_tensor a leaf node
    new_tensor.set_requires_grad(args_requires_grad);
    return new_tensor;
  }
  throw std::runtime_error("tensor(): invalid arguments");
}

Tensor as_tensor(c10::DispatchKey dispatch_key, at::ScalarType scalar_type, PyObject* args, PyObject* kwargs) {
  // TODO: add requires_grad once we decide on semantics for sharing data.
  static PythonArgParser parser({
    "as_tensor(PyObject* data, *, ScalarType dtype=None, Device? device=None)",
  });

  ParsedArgs<3> parsed_args;
  auto r = parser.parse(args, kwargs, parsed_args);
  if (r.idx == 0) {
    bool type_inference = r.isNone(1);
    return internal_new_from_data(
        typeIdWithDefault(r, 2, dispatch_key),
        r.scalartypeWithDefault(1, scalar_type),
        r.deviceOptional(2),
        r.pyobject(0),
        /*copy_variables=*/false,
        /*copy_numpy=*/false,
        /*type_inference=*/type_inference);
  }
  throw std::runtime_error("tensor(): invalid arguments");
}

Tensor new_tensor(c10::DispatchKey dispatch_key, at::ScalarType scalar_type, PyObject* args, PyObject* kwargs) {
  static PythonArgParser parser({
    "new_tensor(PyObject* data, *, ScalarType dtype=None, Device? device=None, bool requires_grad=False)",
  });

  ParsedArgs<4> parsed_args;
  auto r = parser.parse(args, kwargs, parsed_args);
  if (r.idx == 0) {
    PyObject* data = r.pyobject(0);
    if (THPVariable_Check(data)) {
      auto ret = PyErr_WarnEx(PyExc_UserWarning,
        "To copy construct from a tensor, it is recommended to use sourceTensor.clone().detach() "
        "or sourceTensor.clone().detach().requires_grad_(True), rather than tensor.new_tensor(sourceTensor).", 1);
      if (ret != 0) throw python_error();
    }

    bool args_requires_grad = r.toBool(3);
    auto new_tensor = new_from_data_copy(
               typeIdWithDefault(r, 2, dispatch_key),
               r.scalartypeWithDefault(1, scalar_type),
               r.deviceOptional(2),
               data);
    new_tensor.detach_(); // ensure new_tensor a leaf node
    new_tensor.set_requires_grad(args_requires_grad);
    return new_tensor;
  }
  throw std::runtime_error("new_tensor(): invalid arguments");
}

}} // namespace torch::utils<|MERGE_RESOLUTION|>--- conflicted
+++ resolved
@@ -267,9 +267,6 @@
   {
     at::AutoDispatchBelowADInplaceOrView guard;  // TODO: remove
     at::tracer::impl::NoTracerDispatchMode tracer_guard;
-<<<<<<< HEAD
-    c10::impl::ExcludeDispatchKeyGuard pythonmode_guard(c10::DispatchKey::PythonMode);
-=======
     // functorch uses FuncTorchDynamicLayerBackMode as a mode key to wrap all
     // tensors returned from operators in special TensorWrapper tensor extension
     // The problem with this is that TensorWrapper does not have storage so
@@ -280,7 +277,7 @@
     // what the extensibility mechanism for this function (internal_new_from_data)
     // looks like for mode-based dispatch keys and C++ tensor extensions.
     c10::impl::ExcludeDispatchKeyGuard functorch_guard(c10::DispatchKey::FuncTorchDynamicLayerBackMode);
->>>>>>> 3ae75053
+    c10::impl::ExcludeDispatchKeyGuard pythonmode_guard(c10::DispatchKey::PythonMode);
     tensor = at::empty(sizes, at::initialTensorOptions().dtype(inferred_scalar_type).pinned_memory(pin_memory));
     recursive_store(
         (char*)tensor.data_ptr(), tensor.sizes(), tensor.strides(), 0,
