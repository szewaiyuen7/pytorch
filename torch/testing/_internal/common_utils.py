r"""Importing this file must **not** initialize CUDA context. test_distributed
relies on this assumption to properly run. This means that when this is imported
no CUDA calls shall be made, including torch.cuda.device_count(), etc.

torch.testing._internal.common_cuda.py can freely initialize CUDA context when imported.
"""

import sys
import os
import platform
import re
import gc
import types
import math
from functools import partial
import inspect
import io
import copy
import operator
import argparse
import unittest
import warnings
import random
import contextlib
import shutil
from pathlib import Path
import socket
import subprocess
import time
from collections import OrderedDict
from collections.abc import Sequence
from contextlib import contextmanager, closing
from functools import wraps
from itertools import product
from copy import deepcopy
from numbers import Number
import tempfile
import json
import __main__  # type: ignore[import]
import errno
from typing import cast, Any, Dict, Iterable, Iterator, Optional, Union

import numpy as np

from torch.testing import floating_types_and, integral_types, complex_types
import expecttest
from .._core import \
    (_compare_tensors_internal, _compare_scalars_internal, _compare_return_type)

import torch
import torch.cuda
from torch._utils_internal import get_writable_path
from torch._six import string_classes
import torch.backends.cudnn
import torch.backends.mkl
from enum import Enum

torch.backends.disable_global_flags()

FILE_SCHEMA = "file://"
if sys.platform == 'win32':
    FILE_SCHEMA = "file:///"

# Environment variable `IN_CI` is set in `.jenkins/common.sh`.
IS_IN_CI = os.getenv('IN_CI') == '1'
IS_SANDCASTLE = os.getenv('SANDCASTLE') == '1' or os.getenv('TW_JOB_USER') == 'sandcastle'
IS_FBCODE = os.getenv('PYTORCH_TEST_FBCODE') == '1'
IS_REMOTE_GPU = os.getenv('PYTORCH_TEST_REMOTE_GPU') == '1'

DISABLED_TESTS_FILE = '.pytorch-disabled-tests.json'
SLOW_TESTS_FILE = '.pytorch-slow-tests.json'

slow_tests_dict: Optional[Dict[str, Any]] = None
disabled_tests_dict: Optional[Dict[str, Any]] = None

class ProfilingMode(Enum):
    LEGACY = 1
    SIMPLE = 2
    PROFILING = 3

def cppProfilingFlagsToProfilingMode():
    old_prof_exec_state = torch._C._jit_set_profiling_executor(True)
    old_prof_mode_state = torch._C._jit_set_profiling_mode(True)
    torch._C._jit_set_profiling_executor(old_prof_exec_state)
    torch._C._jit_set_profiling_mode(old_prof_mode_state)

    if old_prof_exec_state:
        if old_prof_mode_state:
            return ProfilingMode.PROFILING
        else:
            return ProfilingMode.SIMPLE
    else:
        return ProfilingMode.LEGACY

@contextmanager
def enable_profiling_mode_for_profiling_tests():
    if GRAPH_EXECUTOR == ProfilingMode.PROFILING:
        old_prof_exec_state = torch._C._jit_set_profiling_executor(True)
        old_prof_mode_state = torch._C._jit_set_profiling_mode(True)
    try:
        yield
    finally:
        if GRAPH_EXECUTOR == ProfilingMode.PROFILING:
            torch._C._jit_set_profiling_executor(old_prof_exec_state)
            torch._C._jit_set_profiling_mode(old_prof_mode_state)

@contextmanager
def enable_profiling_mode():
    old_prof_exec_state = torch._C._jit_set_profiling_executor(True)
    old_prof_mode_state = torch._C._jit_set_profiling_mode(True)
    try:
        yield
    finally:
        torch._C._jit_set_profiling_executor(old_prof_exec_state)
        torch._C._jit_set_profiling_mode(old_prof_mode_state)

@contextmanager
def num_profiled_runs(num_runs):
    old_num_runs = torch._C._jit_set_num_profiled_runs(num_runs)
    try:
        yield
    finally:
        torch._C._jit_set_num_profiled_runs(old_num_runs)

func_call = torch._C.ScriptFunction.__call__
meth_call = torch._C.ScriptMethod.__call__

def prof_callable(callable, *args, **kwargs):
    if 'profile_and_replay' in kwargs:
        del kwargs['profile_and_replay']
        if GRAPH_EXECUTOR == ProfilingMode.PROFILING:
            with enable_profiling_mode_for_profiling_tests():
                callable(*args, **kwargs)
                return callable(*args, **kwargs)

    return callable(*args, **kwargs)

def prof_func_call(*args, **kwargs):
    return prof_callable(func_call, *args, **kwargs)

def prof_meth_call(*args, **kwargs):
    return prof_callable(meth_call, *args, **kwargs)

# TODO fix when https://github.com/python/mypy/issues/2427 is address
torch._C.ScriptFunction.__call__ = prof_func_call  # type: ignore[assignment]
torch._C.ScriptMethod.__call__ = prof_meth_call  # type: ignore[assignment]

def _get_test_report_path():
    # allow users to override the test file location. We need this
    # because the distributed tests run the same test file multiple
    # times with different configurations.
    override = os.environ.get('TEST_REPORT_SOURCE_OVERRIDE')
    test_source = override if override is not None else 'python-unittest'
    return os.path.join('test-reports', test_source)


parser = argparse.ArgumentParser(add_help=False)
parser.add_argument('--subprocess', action='store_true',
                    help='whether to run each test in a subprocess')
parser.add_argument('--seed', type=int, default=1234)
parser.add_argument('--accept', action='store_true')
parser.add_argument('--jit_executor', type=str)
parser.add_argument('--repeat', type=int, default=1)
parser.add_argument('--test_bailouts', action='store_true')
parser.add_argument('--save-xml', nargs='?', type=str,
                    const=_get_test_report_path(),
                    default=_get_test_report_path() if IS_IN_CI else None)
parser.add_argument('--discover-tests', action='store_true')
parser.add_argument('--log-suffix', type=str, default="")
parser.add_argument('--run-parallel', type=int, default=1)
parser.add_argument('--import-slow-tests', type=str, nargs='?', const=SLOW_TESTS_FILE)
parser.add_argument('--import-disabled-tests', type=str, nargs='?', const=DISABLED_TESTS_FILE)

args, remaining = parser.parse_known_args()
if args.jit_executor == 'legacy':
    GRAPH_EXECUTOR = ProfilingMode.LEGACY
elif args.jit_executor == 'profiling':
    GRAPH_EXECUTOR = ProfilingMode.PROFILING
elif args.jit_executor == 'simple':
    GRAPH_EXECUTOR = ProfilingMode.SIMPLE
else:
    # infer flags based on the default settings
    GRAPH_EXECUTOR = cppProfilingFlagsToProfilingMode()


IMPORT_SLOW_TESTS = args.import_slow_tests
IMPORT_DISABLED_TESTS = args.import_disabled_tests
LOG_SUFFIX = args.log_suffix
RUN_PARALLEL = args.run_parallel
TEST_BAILOUTS = args.test_bailouts
TEST_DISCOVER = args.discover_tests
TEST_IN_SUBPROCESS = args.subprocess
TEST_SAVE_XML = args.save_xml
REPEAT_COUNT = args.repeat
SEED = args.seed
if not expecttest.ACCEPT:
    expecttest.ACCEPT = args.accept
UNITTEST_ARGS = [sys.argv[0]] + remaining
torch.manual_seed(SEED)

# CI Prefix path used only on CI environment
CI_TEST_PREFIX = str(Path(os.getcwd()))

def wait_for_process(p):
    try:
        return p.wait()
    except KeyboardInterrupt:
        # Give `p` a chance to handle KeyboardInterrupt. Without this,
        # `pytest` can't print errors it collected so far upon KeyboardInterrupt.
        exit_status = p.wait(timeout=5)
        if exit_status is not None:
            return exit_status
        else:
            p.kill()
            raise
    except:  # noqa: B001,E722, copied from python core library
        p.kill()
        raise
    finally:
        # Always call p.wait() to ensure exit
        p.wait()

def shell(command, cwd=None, env=None):
    sys.stdout.flush()
    sys.stderr.flush()
    # The following cool snippet is copied from Py3 core library subprocess.call
    # only the with
    #   1. `except KeyboardInterrupt` block added for SIGINT handling.
    #   2. In Py2, subprocess.Popen doesn't return a context manager, so we do
    #      `p.wait()` in a `final` block for the code to be portable.
    #
    # https://github.com/python/cpython/blob/71b6c1af727fbe13525fb734568057d78cea33f3/Lib/subprocess.py#L309-L323
    assert not isinstance(command, torch._six.string_classes), "Command to shell should be a list or tuple of tokens"
    p = subprocess.Popen(command, universal_newlines=True, cwd=cwd, env=env)
    return wait_for_process(p)


# Used to run the same test with different tensor types
def repeat_test_for_types(dtypes):
    def repeat_helper(f):
        @wraps(f)
        def call_helper(self, *args):
            for dtype in dtypes:
                with TestCase.subTest(self, dtype=dtype):
                    f(self, *args, dtype=dtype)

        return call_helper
    return repeat_helper


def discover_test_cases_recursively(suite_or_case):
    if isinstance(suite_or_case, unittest.TestCase):
        return [suite_or_case]
    rc = []
    for element in suite_or_case:
        rc.extend(discover_test_cases_recursively(element))
    return rc

def get_test_names(test_cases):
    return ['.'.join(case.id().split('.')[-2:]) for case in test_cases]

def chunk_list(lst, nchunks):
    return [lst[i::nchunks] for i in range(nchunks)]

# sanitize filename e.g., distributed/pipeline/sync/skip/test_api.py -> distributed.pipeline.sync.skip.test_api
def sanitize_test_filename(filename):
    # inspect.getfile returns absolute path in some CI jobs, converting it to relative path if needed
    if filename.startswith(CI_TEST_PREFIX):
        filename = filename[len(CI_TEST_PREFIX) + 1:]
    strip_py = re.sub(r'.py$', '', filename)
    return re.sub('/', r'.', strip_py)

def run_tests(argv=UNITTEST_ARGS):
    # import test files.
    if IMPORT_SLOW_TESTS:
        if os.path.exists(IMPORT_SLOW_TESTS):
            global slow_tests_dict
            with open(IMPORT_SLOW_TESTS, 'r') as fp:
                slow_tests_dict = json.load(fp)
        else:
            print(f'[WARNING] slow test file provided but not found: {IMPORT_SLOW_TESTS}')
    if IMPORT_DISABLED_TESTS:
        if os.path.exists(IMPORT_DISABLED_TESTS):
            global disabled_tests_dict
            with open(IMPORT_DISABLED_TESTS, 'r') as fp:
                disabled_tests_dict = json.load(fp)
        else:
            print(f'[WARNING] disabled test file provided but not found: {IMPORT_DISABLED_TESTS}')
    # Determine the test launch mechanism
    if TEST_DISCOVER:
        suite = unittest.TestLoader().loadTestsFromModule(__main__)
        test_cases = discover_test_cases_recursively(suite)
        for name in get_test_names(test_cases):
            print(name)
    elif TEST_IN_SUBPROCESS:
        suite = unittest.TestLoader().loadTestsFromModule(__main__)
        test_cases = discover_test_cases_recursively(suite)
        failed_tests = []
        for case in test_cases:
            test_case_full_name = case.id().split('.', 1)[1]
            exitcode = shell([sys.executable] + argv + [test_case_full_name])
            if exitcode != 0:
                failed_tests.append(test_case_full_name)

        assert len(failed_tests) == 0, "{} unit test(s) failed:\n\t{}".format(
            len(failed_tests), '\n\t'.join(failed_tests))
    elif RUN_PARALLEL > 1:
        suite = unittest.TestLoader().loadTestsFromModule(__main__)
        test_cases = discover_test_cases_recursively(suite)
        test_batches = chunk_list(get_test_names(test_cases), RUN_PARALLEL)
        processes = []
        for i in range(RUN_PARALLEL):
            command = [sys.executable] + argv + ['--log-suffix=-shard-{}'.format(i + 1)] + test_batches[i]
            processes.append(subprocess.Popen(command, universal_newlines=True))
        failed = False
        for p in processes:
            failed |= wait_for_process(p) != 0
        assert not failed, "Some test shards have failed"
    elif TEST_SAVE_XML is not None:
        # import here so that non-CI doesn't need xmlrunner installed
        import xmlrunner  # type: ignore[import]
        test_filename = sanitize_test_filename(inspect.getfile(sys._getframe(1)))
        test_report_path = TEST_SAVE_XML + LOG_SUFFIX
        test_report_path = os.path.join(test_report_path, test_filename)
        os.makedirs(test_report_path, exist_ok=True)
        verbose = '--verbose' in argv or '-v' in argv
        if verbose:
            print('Test results will be stored in {}'.format(test_report_path))
        unittest.main(argv=argv, testRunner=xmlrunner.XMLTestRunner(output=test_report_path, verbosity=2 if verbose else 1))
    elif REPEAT_COUNT > 1:
        for _ in range(REPEAT_COUNT):
            if not unittest.main(exit=False, argv=argv).result.wasSuccessful():
                sys.exit(-1)
    else:
        unittest.main(argv=argv)

IS_LINUX = sys.platform == "linux"
IS_WINDOWS = sys.platform == "win32"
IS_MACOS = sys.platform == "darwin"
IS_PPC = platform.machine() == "ppc64le"

def is_avx512_vnni_supported():
    if sys.platform != 'linux':
        return False
    with open("/proc/cpuinfo", encoding="ascii") as f:
        lines = f.read()
    return "avx512vnni" in lines

IS_AVX512_VNNI_SUPPORTED = is_avx512_vnni_supported()

if IS_WINDOWS:
    @contextmanager
    def TemporaryFileName(*args, **kwargs):
        # Ideally we would like to not have to manually delete the file, but NamedTemporaryFile
        # opens the file, and it cannot be opened multiple times in Windows. To support Windows,
        # close the file after creation and try to remove it manually
        if 'delete' in kwargs:
            if kwargs['delete'] is not False:
                raise UserWarning("only TemporaryFileName with delete=False is supported on Windows.")
        else:
            kwargs['delete'] = False
        f = tempfile.NamedTemporaryFile(*args, **kwargs)
        try:
            f.close()
            yield f.name
        finally:
            os.unlink(f.name)
else:
    @contextmanager  # noqa: T484
    def TemporaryFileName(*args, **kwargs):
        with tempfile.NamedTemporaryFile(*args, **kwargs) as f:
            yield f.name

if IS_WINDOWS:
    @contextmanager
    def TemporaryDirectoryName(suffix=None):
        # On Windows the directory created by TemporaryDirectory is likely to be removed prematurely,
        # so we first create the directory using mkdtemp and then remove it manually
        try:
            dir_name = tempfile.mkdtemp(suffix=suffix)
            yield dir_name
        finally:
            shutil.rmtree(dir_name)
else:
    @contextmanager  # noqa: T484
    def TemporaryDirectoryName(suffix=None):
        with tempfile.TemporaryDirectory(suffix=suffix) as d:
            yield d

IS_FILESYSTEM_UTF8_ENCODING = sys.getfilesystemencoding() == 'utf-8'

def _check_module_exists(name):
    r"""Returns if a top-level module with :attr:`name` exists *without**
    importing it. This is generally safer than try-catch block around a
    `import X`. It avoids third party libraries breaking assumptions of some of
    our tests, e.g., setting multiprocessing start method when imported
    (see librosa/#747, torchvision/#544).
    """
    import importlib.util
    spec = importlib.util.find_spec(name)
    return spec is not None

TEST_NUMPY = _check_module_exists('numpy')
TEST_SCIPY = _check_module_exists('scipy')
TEST_MKL = torch.backends.mkl.is_available()
TEST_NUMBA = _check_module_exists('numba')

TEST_DILL = _check_module_exists('dill')

TEST_LIBROSA = _check_module_exists('librosa')

# Python 2.7 doesn't have spawn
NO_MULTIPROCESSING_SPAWN = os.environ.get('NO_MULTIPROCESSING_SPAWN', '0') == '1'
TEST_WITH_ASAN = os.getenv('PYTORCH_TEST_WITH_ASAN', '0') == '1'
TEST_WITH_TSAN = os.getenv('PYTORCH_TEST_WITH_TSAN', '0') == '1'
TEST_WITH_UBSAN = os.getenv('PYTORCH_TEST_WITH_UBSAN', '0') == '1'
TEST_WITH_ROCM = os.getenv('PYTORCH_TEST_WITH_ROCM', '0') == '1'
# Enables tests that are slow to run (disabled by default)
TEST_WITH_SLOW = os.getenv('PYTORCH_TEST_WITH_SLOW', '0') == '1'

# Disables non-slow tests (these tests enabled by default)
# This is usually used in conjunction with TEST_WITH_SLOW to
# run *only* slow tests.  (I could have done an enum, but
# it felt a little awkward.
TEST_SKIP_FAST = os.getenv('PYTORCH_TEST_SKIP_FAST', '0') == '1'

# Disables noarch tests; all but one CI configuration disables these.  We don't
# disable them for local runs because you still want to run them
# (unlike slow tests!)
TEST_SKIP_NOARCH = os.getenv('PYTORCH_TEST_SKIP_NOARCH', '0') == '1'

# Determine whether to enable cuda memory leak check.
# CUDA mem leak check is expensive and thus we don't want to execute it on every
# test case / configuration.
# See: https://github.com/pytorch/pytorch/pull/59402#issuecomment-858811135
TEST_SKIP_CUDA_MEM_LEAK_CHECK = os.getenv('PYTORCH_TEST_SKIP_CUDA_MEM_LEAK_CHECK', '0') == '1'

# Disables tests for when on Github Actions
ON_GHA = os.getenv('GITHUB_ACTIONS', '0') == '1'

# Dict of NumPy dtype -> torch dtype (when the correspondence exists)
numpy_to_torch_dtype_dict = {
    np.bool_      : torch.bool,
    np.uint8      : torch.uint8,
    np.int8       : torch.int8,
    np.int16      : torch.int16,
    np.int32      : torch.int32,
    np.int64      : torch.int64,
    np.float16    : torch.float16,
    np.float32    : torch.float32,
    np.float64    : torch.float64,
    np.complex64  : torch.complex64,
    np.complex128 : torch.complex128
}

if IS_WINDOWS:
    # Size of `np.intc` is platform defined.
    # It is returned by functions like `bitwise_not`.
    # On Windows `int` is 32-bit
    # https://docs.microsoft.com/en-us/cpp/cpp/data-type-ranges?view=msvc-160
    numpy_to_torch_dtype_dict[np.intc] = torch.int

# Dict of torch dtype -> NumPy dtype
torch_to_numpy_dtype_dict = {value : key for (key, value) in numpy_to_torch_dtype_dict.items()}

ALL_TENSORTYPES = [torch.float,
                   torch.double,
                   torch.half]

# bfloat16 bringup is currently only available on ROCm
# ALL_TENSORTYPES2 will eventually be unified with ALL_TENSORTYPES
# when bfloat16 bringup is complete on all platforms
if TEST_WITH_ROCM:
    ALL_TENSORTYPES2 = [torch.float,
                        torch.double,
                        torch.half,
                        torch.bfloat16]
else:
    ALL_TENSORTYPES2 = ALL_TENSORTYPES

def skipIfRocm(fn):
    @wraps(fn)
    def wrapper(*args, **kwargs):
        if TEST_WITH_ROCM:
            raise unittest.SkipTest("test doesn't currently work on the ROCm stack")
        else:
            fn(*args, **kwargs)
    return wrapper

# Context manager for setting deterministic flag and automatically
# resetting it to its original value
class DeterministicGuard:
    def __init__(self, deterministic):
        self.deterministic = deterministic

    def __enter__(self):
        self.deterministic_restore = torch.are_deterministic_algorithms_enabled()
        torch.use_deterministic_algorithms(self.deterministic)

    def __exit__(self, exception_type, exception_value, traceback):
        torch.use_deterministic_algorithms(self.deterministic_restore)

# This decorator can be used for API tests that call
# torch.use_deterministic_algorithms().  When the test is finished, it will
# restore the previous deterministic flag setting.
#
# If CUDA >= 10.2, this will set the environment variable
# CUBLAS_WORKSPACE_CONFIG=:4096:8 so that the error associated with that
# setting is not thrown during the test unless the test changes that variable
# on purpose. The previous CUBLAS_WORKSPACE_CONFIG setting will also be
# restored once the test is finished.
#
# Note that if a test requires CUDA to actually register the changed
# CUBLAS_WORKSPACE_CONFIG variable, a new subprocess must be created, because
# CUDA only checks the variable when the runtime initializes. Tests can be
# run inside a subprocess like so:
#
#   import subprocess, sys, os
#   script = '''
#   # Test code should go here
#   '''
#   try:
#       subprocess.check_output(
#           [sys.executable, '-c', script],
#           stderr=subprocess.STDOUT,
#           cwd=os.path.dirname(os.path.realpath(__file__)),
#           env=os.environ.copy())
#   except subprocess.CalledProcessError as e:
#       error_message = e.output.decode('utf-8')
#       # Handle exceptions raised by the subprocess here
#
def wrapDeterministicFlagAPITest(fn):
    @wraps(fn)
    def wrapper(*args, **kwargs):
        with DeterministicGuard(torch.are_deterministic_algorithms_enabled()):
            class CuBLASConfigGuard:
                cublas_var_name = 'CUBLAS_WORKSPACE_CONFIG'

                def __enter__(self):
                    self.is_cuda10_2_or_higher = (
                        (torch.version.cuda is not None)
                        and ([int(x) for x in torch.version.cuda.split(".")] >= [10, 2]))
                    if self.is_cuda10_2_or_higher:
                        self.cublas_config_restore = os.environ.get(self.cublas_var_name)
                        os.environ[self.cublas_var_name] = ':4096:8'

                def __exit__(self, exception_type, exception_value, traceback):
                    if self.is_cuda10_2_or_higher:
                        cur_cublas_config = os.environ.get(self.cublas_var_name)
                        if self.cublas_config_restore is None:
                            if cur_cublas_config is not None:
                                del os.environ[self.cublas_var_name]
                        else:
                            os.environ[self.cublas_var_name] = self.cublas_config_restore
            with CuBLASConfigGuard():
                fn(*args, **kwargs)
    return wrapper

def skipIfCompiledWithoutNumpy(fn):
    # Even if the numpy module is present, if `USE_NUMPY=0` is used during the
    # build, numpy tests will fail
    numpy_support = TEST_NUMPY
    if numpy_support:
        try:
            # The numpy module is present, verify that PyTorch is compiled with
            # numpy support
            torch.from_numpy(np.array([2, 2]))
        except RuntimeError:
            numpy_support = False

    @wraps(fn)
    def wrapper(*args, **kwargs):
        if not numpy_support:
            raise unittest.SkipTest("PyTorch was compiled without numpy support")
        else:
            fn(*args, **kwargs)
    return wrapper

def _test_function(fn, device):
    def run_test_function(self):
        return fn(self, device)
    return run_test_function


def skipIfNoLapack(fn):
    @wraps(fn)
    def wrapper(*args, **kwargs):
        if not torch._C.has_lapack:
            raise unittest.SkipTest('PyTorch compiled without Lapack')
        else:
            fn(*args, **kwargs)
    return wrapper


def skipIfNotRegistered(op_name, message):
    """Wraps the decorator to hide the import of the `core`.

    Args:
        op_name: Check if this op is registered in `core._REGISTERED_OPERATORS`.
        message: message to fail with.

    Usage:
        @skipIfNotRegistered('MyOp', 'MyOp is not linked!')
            This will check if 'MyOp' is in the caffe2.python.core
    """
    try:
        from caffe2.python import core
        skipper = unittest.skipIf(op_name not in core._REGISTERED_OPERATORS,
                                  message)
    except ImportError:
        skipper = unittest.skip("Cannot import `caffe2.python.core`")
    return skipper


def skipIfNoSciPy(fn):
    @wraps(fn)
    def wrapper(*args, **kwargs):
        if not TEST_SCIPY:
            raise unittest.SkipTest("test require SciPy, but SciPy not found")
        else:
            fn(*args, **kwargs)
    return wrapper


def skipIfOnGHA(fn):
    @wraps(fn)
    def wrapper(*args, **kwargs):
        if ON_GHA:
            raise unittest.SkipTest("Test disabled for GHA")
        else:
            fn(*args, **kwargs)
    return wrapper


def slowTest(fn):
    @wraps(fn)
    def wrapper(*args, **kwargs):
        if not TEST_WITH_SLOW:
            raise unittest.SkipTest("test is slow; run with PYTORCH_TEST_WITH_SLOW to enable test")
        else:
            fn(*args, **kwargs)
    wrapper.__dict__['slow_test'] = True
    return wrapper


# noarch tests are tests that should be only run on one CI configuration,
# because they don't exercise any interesting platform specific code
# and so if run once, indicate the test should pass everywhere.
# See https://github.com/pytorch/pytorch/issues/53743
def noarchTest(fn):
    @wraps(fn)
    def wrapper(*args, **kwargs):
        if TEST_SKIP_NOARCH:
            raise unittest.SkipTest("test is noarch: we are skipping noarch tests due to TEST_SKIP_NOARCH")
        else:
            fn(*args, **kwargs)
    return wrapper


def slowAwareTest(fn):
    fn.__dict__['slow_test'] = True
    return fn


def skipCUDAMemoryLeakCheckIf(condition):
    def dec(fn):
        if getattr(fn, '_do_cuda_memory_leak_check', True):  # if current True
            fn._do_cuda_memory_leak_check = not condition
        return fn
    return dec

def skipCUDANonDefaultStreamIf(condition):
    def dec(fn):
        if getattr(fn, '_do_cuda_non_default_stream', True):  # if current True
            fn._do_cuda_non_default_stream = not condition
        return fn
    return dec

def suppress_warnings(fn):
    @wraps(fn)
    def wrapper(*args, **kwargs):
        with warnings.catch_warnings():
            warnings.simplefilter("ignore")
            fn(*args, **kwargs)
    return wrapper


def to_gpu(obj, type_map=None):
    if type_map is None:
        type_map = {}
    if isinstance(obj, torch.Tensor):
        assert obj.is_leaf
        t = type_map.get(obj.dtype, obj.dtype)
        with torch.no_grad():
            res = obj.clone().to(dtype=t, device="cuda")
            res.requires_grad = obj.requires_grad
        return res
    elif torch.is_storage(obj):
        return obj.new().resize_(obj.size()).copy_(obj)
    elif isinstance(obj, list):
        return [to_gpu(o, type_map) for o in obj]
    elif isinstance(obj, tuple):
        return tuple(to_gpu(o, type_map) for o in obj)
    else:
        return deepcopy(obj)


def get_function_arglist(func):
    return inspect.getfullargspec(func).args


def set_rng_seed(seed):
    torch.manual_seed(seed)
    random.seed(seed)
    if TEST_NUMPY:
        np.random.seed(seed)


@contextlib.contextmanager
def freeze_rng_state():
    rng_state = torch.get_rng_state()
    if torch.cuda.is_available():
        cuda_rng_state = torch.cuda.get_rng_state()
    yield
    if torch.cuda.is_available():
        torch.cuda.set_rng_state(cuda_rng_state)
    torch.set_rng_state(rng_state)

@contextlib.contextmanager
def set_default_dtype(dtype):
    saved_dtype = torch.get_default_dtype()
    torch.set_default_dtype(dtype)
    try:
        yield
    finally:
        torch.set_default_dtype(saved_dtype)

def iter_indices(tensor):
    if tensor.dim() == 0:
        return range(0)
    if tensor.dim() == 1:
        return range(tensor.size(0))
    return product(*(range(s) for s in tensor.size()))


def is_iterable(obj):
    try:
        iter(obj)
        return True
    except TypeError:
        return False


def is_iterable_of_tensors(iterable, include_empty=False):
    """ Returns True if iterable is an iterable of tensors and False o.w.

        If the iterable is empty, the return value is :attr:`include_empty`
    """
    # Tensor itself is iterable so we check this first
    if isinstance(iterable, torch.Tensor):
        return False

    try:
        if len(iterable) == 0:
            return include_empty

        for t in iter(iterable):
            if not isinstance(t, torch.Tensor):
                return False

    except TypeError as te:
        return False

    return True


class CudaNonDefaultStream():
    def __enter__(self):
        # Before starting CUDA test save currently active streams on all
        # CUDA devices and set new non default streams to all CUDA devices
        # to ensure CUDA tests do not use default stream by mistake.
        beforeDevice = torch.cuda.current_device()
        self.beforeStreams = []
        for d in range(torch.cuda.device_count()):
            self.beforeStreams.append(torch.cuda.current_stream(d))
            deviceStream = torch.cuda.Stream(device=d)
            torch._C._cuda_setStream(deviceStream._cdata)
        torch._C._cuda_setDevice(beforeDevice)

    def __exit__(self, exec_type, exec_value, traceback):
        # After completing CUDA test load previously active streams on all
        # CUDA devices.
        beforeDevice = torch.cuda.current_device()
        for d in range(torch.cuda.device_count()):
            torch._C._cuda_setStream(self.beforeStreams[d]._cdata)
        torch._C._cuda_setDevice(beforeDevice)

class CudaMemoryLeakCheck():
    def __init__(self, testcase, name=None):
        self.name = testcase.id() if name is None else name
        self.testcase = testcase

        # initialize context & RNG to prevent false positive detections
        # when the test is the first to initialize those
        from torch.testing._internal.common_cuda import initialize_cuda_context_rng
        initialize_cuda_context_rng()

    @staticmethod
    def get_cuda_memory_usage():
        # we don't need CUDA synchronize because the statistics are not tracked at
        # actual freeing, but at when marking the block as free.
        num_devices = torch.cuda.device_count()
        gc.collect()
        return tuple(torch.cuda.memory_allocated(i) for i in range(num_devices))

    def __enter__(self):
        self.befores = self.get_cuda_memory_usage()

    def __exit__(self, exec_type, exec_value, traceback):
        # Don't check for leaks if an exception was thrown
        if exec_type is not None:
            return

        afters = self.get_cuda_memory_usage()

        for i, (before, after) in enumerate(zip(self.befores, afters)):
            self.testcase.assertEqual(
                before, after, msg='{} leaked {} bytes CUDA memory on device {}'.format(
                    self.name, after - before, i))

@contextmanager
def skip_exception_type(exc_type):
    try:
        yield
    except exc_type as e:
        raise unittest.SkipTest(f"not implemented: {e}") from e

#  "min_satisfying_examples" setting has been deprecated in hypythesis
#  3.56.0 and removed in hypothesis 4.x
try:
    import hypothesis

    def settings(*args, **kwargs):
        if 'min_satisfying_examples' in kwargs and hypothesis.version.__version_info__ >= (3, 56, 0):
            kwargs.pop('min_satisfying_examples')
        return hypothesis.settings(*args, **kwargs)


    hypothesis.settings.register_profile(
        "pytorch_ci",
        settings(
            derandomize=True,
            suppress_health_check=[hypothesis.HealthCheck.too_slow],
            database=None,
            max_examples=50,
            verbosity=hypothesis.Verbosity.normal))
    hypothesis.settings.register_profile(
        "dev",
        settings(
            suppress_health_check=[hypothesis.HealthCheck.too_slow],
            database=None,
            max_examples=10,
            verbosity=hypothesis.Verbosity.normal))
    hypothesis.settings.register_profile(
        "debug",
        settings(
            suppress_health_check=[hypothesis.HealthCheck.too_slow],
            database=None,
            max_examples=1000,
            verbosity=hypothesis.Verbosity.verbose))

    hypothesis.settings.load_profile(
        "pytorch_ci" if IS_IN_CI else os.getenv('PYTORCH_HYPOTHESIS_PROFILE', 'dev')
    )
except ImportError:
    print('Fail to import hypothesis in common_utils, tests are not derandomized')

def check_if_enable(test: unittest.TestCase):
    test_suite = str(test.__class__).split('\'')[1]
    test_name = f'{test._testMethodName} ({test_suite})'
    if slow_tests_dict is not None and test_name in slow_tests_dict:
        getattr(test, test._testMethodName).__dict__['slow_test'] = True
        if not TEST_WITH_SLOW:
            raise unittest.SkipTest("test is slow; run with PYTORCH_TEST_WITH_SLOW to enable test")
    if not IS_SANDCASTLE and disabled_tests_dict is not None:
        if test_name in disabled_tests_dict:
            issue_url, platforms = disabled_tests_dict[test_name]
            platform_to_conditional: Dict = {
                "mac": IS_MACOS,
                "macos": IS_MACOS,
                "windows": IS_WINDOWS,
                "linux": IS_LINUX
            }
            if platforms == [] or any([platform_to_conditional[platform] for platform in platforms]):
                raise unittest.SkipTest(
                    f"Test is disabled because an issue exists disabling it: {issue_url}" +
                    f" for {'all' if platforms == [] else ''}platform(s) {', '.join(platforms)}." +
                    " To enable, set the environment variable PYTORCH_RUN_DISABLED_TESTS=1")
    if TEST_SKIP_FAST:
        if not getattr(test, test._testMethodName).__dict__.get('slow_test', False):
            raise unittest.SkipTest("test is fast; we disabled it with PYTORCH_TEST_SKIP_FAST")

# Acquires the comparison dtype, required since isclose
# requires both inputs have the same dtype, and isclose is not supported
# for some device x dtype combinations.
# NOTE: Remaps bfloat16 to float32 since neither the CPU or CUDA device types
#  support needed bfloat16 comparison methods.
# NOTE: Remaps float16 to float32 on CPU since the CPU device type doesn't
#   support needed float16 comparison methods.
# TODO: Update this once bfloat16 and float16 are better supported.
def get_comparison_dtype(a, b):
    # TODO: update this when promote_types supports bfloat16 and/or
    # isclose supports bfloat16.
    a_dtype = torch.float32 if a.dtype is torch.bfloat16 else a.dtype
    b_dtype = torch.float32 if b.dtype is torch.bfloat16 else b.dtype

    compare_dtype = torch.promote_types(a_dtype, b_dtype)

    # non-CUDA (CPU, for example) float16 -> float32
    # TODO: update this when isclose is implemented for CPU float16
    if (compare_dtype is torch.float16 and
        (a.device != b.device or a.device.type != 'cuda' or
            b.device.type != 'cuda')):
        compare_dtype = torch.float32

    return compare_dtype

# This implements a variant of assertRaises/assertRaisesRegex where we first test
# if the exception is NotImplementedError, and if so just skip the test instead
# of failing it.
#
# This is implemented by inheriting from the (private) implementation of
# assertRaises from unittest.case, and slightly tweaking it for this new
# behavior.  The year is 2021: this private class hierarchy hasn't changed since
# 2010, seems low risk to inherit from.
class AssertRaisesContextIgnoreNotImplementedError(unittest.case._AssertRaisesContext):
    def __exit__(self, exc_type, exc_value, tb):
        if exc_type is not None and issubclass(exc_type, NotImplementedError):
            self.test_case.skipTest(f"not_implemented: {exc_value}")  # type: ignore[attr-defined]
        return super().__exit__(exc_type, exc_value, tb)


@contextmanager
def set_warn_always_context(new_val: bool):
    old_val = torch.is_warn_always_enabled()
    torch.set_warn_always(new_val)
    try:
        yield
    finally:
        torch.set_warn_always(old_val)


class TestCase(expecttest.TestCase):
    # NOTE: "precision" lets classes and generated tests set minimum
    # atol values when comparing tensors. Used by @precisionOverride and @toleranceOverride, for
    # example.
    # NOTE: "rel_tol" lets classes and generated tests set minimum
    # rtol values when comparing tensors. Used by @toleranceOverride, for example.
    _precision: float = 0
    _rel_tol: float = 0

    # checker to early terminate test suite if unrecoverable failure occurs.
    def _should_stop_test_suite(self):
        if torch.cuda.is_initialized():
            # CUDA device side error will cause subsequence test cases to fail.
            # stop entire test suite if catches RuntimeError during torch.cuda.synchronize().
            try:
                torch.cuda.synchronize()
            except RuntimeError as rte:
                return True
            return False
        else:
            return False

    @property
    def precision(self) -> float:
        return self._precision

    @precision.setter
    def precision(self, prec: float) -> None:
        self._precision = prec

    @property
    def rel_tol(self) -> float:
        return self._rel_tol

    @rel_tol.setter
    def rel_tol(self, prec: float) -> None:
        self._rel_tol = prec

    _do_cuda_memory_leak_check = False
    _do_cuda_non_default_stream = False

    # When True, if a test case raises a NotImplementedError, instead of failing
    # the test, skip it instead.
    _ignore_not_implemented_error = False

    def __init__(self, method_name='runTest'):
        super().__init__(method_name)

        test_method = getattr(self, method_name, None)
        if test_method is not None:
            # Wraps the tested method if we should do CUDA memory check.
            if not TEST_SKIP_CUDA_MEM_LEAK_CHECK:
                self._do_cuda_memory_leak_check &= getattr(test_method, '_do_cuda_memory_leak_check', True)
                # FIXME: figure out the flaky -1024 anti-leaks on windows. See #8044
                if self._do_cuda_memory_leak_check and not IS_WINDOWS:
                    self.wrap_with_cuda_policy(method_name, self.assertLeaksNoCudaTensors)

            # Wraps the tested method if we should enforce non default CUDA stream.
            self._do_cuda_non_default_stream &= getattr(test_method, '_do_cuda_non_default_stream', True)
            if self._do_cuda_non_default_stream and not IS_WINDOWS:
                self.wrap_with_cuda_policy(method_name, self.enforceNonDefaultStream)

            if self._ignore_not_implemented_error:
                self.wrap_with_policy(method_name, lambda: skip_exception_type(NotImplementedError))

    def assertLeaksNoCudaTensors(self, name=None):
        name = self.id() if name is None else name
        return CudaMemoryLeakCheck(self, name)

    def enforceNonDefaultStream(self):
        return CudaNonDefaultStream()

    def wrap_with_cuda_policy(self, method_name, policy):
        test_method = getattr(self, method_name)
        # the import below may initialize CUDA context, so we do it only if
        # self._do_cuda_memory_leak_check or self._do_cuda_non_default_stream
        # is True.
        # TODO: sure looks like we unconditionally initialize the context here
        # -- ezyang
        from torch.testing._internal.common_cuda import TEST_CUDA
        fullname = self.id().lower()  # class_name.method_name
        if TEST_CUDA and ('gpu' in fullname or 'cuda' in fullname):
            setattr(self, method_name, self.wrap_method_with_policy(test_method, policy))

    def wrap_with_policy(self, method_name, policy):
        test_method = getattr(self, method_name)
        setattr(self, method_name, self.wrap_method_with_policy(test_method, policy))

    # A policy is a zero-argument function that returns a context manager.
    # We don't take the context manager directly as it may be necessary to
    # construct it once per test method
    def wrap_method_with_policy(self, method, policy):
        # Assumes that `method` is the tested function in `self`.
        # NOTE: Python Exceptions (e.g., unittest.Skip) keeps objects in scope
        #       alive, so this cannot be done in setUp and tearDown because
        #       tearDown is run unconditionally no matter whether the test
        #       passes or not. For the same reason, we can't wrap the `method`
        #       call in try-finally and always do the check.
        @wraps(method)
        def wrapper(self, *args, **kwargs):
            with policy():
                method(*args, **kwargs)
        return types.MethodType(wrapper, self)

    def wrap_with_cuda_memory_check(self, method):
        return self.wrap_method_with_policy(method, self.assertLeaksNoCudaTensors)

    def run(self, result=None):
        super().run(result=result)
        # Early terminate test if necessary.
        if self._should_stop_test_suite():
            result.stop()

    def setUp(self):
        check_if_enable(self)
        set_rng_seed(SEED)

    @staticmethod
    def _make_crow_indices(n_rows, n_cols, nnz,
                           *, device, dtype, random=True):
        """Return crow_indices of a CSR tensor with size (n_rows, n_cols) and
        the number of specified elements nnz.

        If random is True, the column counts of rows are in random
        order. Otherwise, the column counts of rows are defined by the
        used sampling method.

        Sampling method
        ---------------

        The used sampling method was introduced in
        https://pearu.github.io/csr_sampling.html, and here we give
        only an overall description of the method.

        Notice that crow_indices can be defined as cumsum(counts)
        where counts is a sequence of non-negative integers satisfying
        the following conditions:

          len(counts) == n_rows + 1
          counts.max() <= n_cols

        while counts[i + 1] is interpreted as the number of specified
        elements in the i-th row.

        The used sampling method aims at increasing the diversity of
        CSR samples, that is, a CSR sample should contain (i) rows
        that are all filled, (ii) rows with no elements at all, and
        (iii) rows that are partially filled. At the same time and for
        the given total number of specified elements (nnz), there
        should be minimal preference to rows with a given number of
        elements.  To achieve this, the sampling method is built-up on
        using a sawteeth model for counts. In the simplest case, we
        would have

          counts = arange(n_rows + 1) % (n_cols + 1)

        that has equal number of all possible column counts per row.
        This formula can be used only for specific input values of
        n_rows, n_cols, and nnz. To generalize this model to any
        combinations of inputs, the counts model above is extended
        with an incomplete sawtooth, and the right and lower
        rectangular parts that will guarantee that

          counts.sum() == nnz

        for any combination of n_rows, n_cols, and nnz. Basically,
        we'll find a maximal window in (n_rows + 1, n_cols + 1)-grid
        that is able to hold a sequence of sawteeth and so-called
        final correction, while the external part of the window is
        filled with counts to meet the nnz contraint exactly.
        """
        assert 0 <= nnz <= n_rows * n_cols

        def sawteeth(n, m):
            # return the total number of counts in the sequence of
            # sawteeth where n and m define a window in (n_rows+1,
            # n_cols+1) rectangle where the sequence of sawteeth
            # perfectly fit.
            M = (n_cols - m) * (n_cols - m + 1) // 2
            K = (n_rows - n) % (n_cols - m + 1)
            return M * ((n_rows - n) // (n_cols - m + 1)) + K * (K - 1) // 2

        # Different from the original method description, here counts
        # has leading 0 required by crow_indices:
        counts = torch.zeros(n_rows + 1, dtype=dtype, device=torch.device('cpu'))

        n = m = 0
        N = sawteeth(n, m)
        if N and nnz >= max(N, n_cols):
            # determine the width of the sawteeth window. We use bisection to solve
            #   N(n, 0) == 0 or nnz - n * n_cols < max(N(n, 0), n_cols)
            # for n
            n_left = n
            n_right = n_rows - 1
            N_right = sawteeth(n_right, m)
            while n_right - n_left > 1:
                n_middle = (n_left + n_right) // 2
                N_middle = sawteeth(n_middle, m)
                if N_middle == 0 or nnz - n_middle * n_cols < max(N_middle, n_cols):
                    n_right, N_right = n_middle, N_middle
                else:
                    n_left = n_middle
            n, N = n_right, N_right
            # fill the right rectangle with counts:
            assert n
            counts[-n:].fill_(n_cols)

        if N and nnz - n * n_cols >= max(N, n_rows - n):
            # determine the height of the sawteeth window. We use bisection to solve
            #   N(n, m) == 0 or nnz - n * n_cols - m * (n_rows - n) < max(N(n, m), n_rows - n)
            # for m.
            m_left = m
            m_right = n_cols - 1
            N_right = sawteeth(n, m_right)
            while m_right - m_left > 1:
                m_middle = (m_left + m_right) // 2
                N_middle = sawteeth(n, m_middle)
                if N_middle == 0 or nnz - n * n_cols - m_middle * (n_rows - n) < max(N_middle, n_rows - n):
                    m_right, N_right = m_middle, N_middle
                else:
                    m_left = m_middle
            m, N = m_right, N_right
            # fill the bottom rectangle with counts:
            assert m
            counts[1:n_rows - n + 1].fill_(m)

        if N:
            # fill the sawteeth window with counts
            q, r = divmod(nnz - n * n_cols - m * (n_rows - n),
                          (n_cols - m) * (n_cols - m + 1) // 2)
            p = 1 + q * (n_cols - m + 1)
            if sys.version_info >= (3, 8):
                k = math.isqrt(2 * r)
            else:
                # math.isqrt(x) is available starting from Python 3.8.
                # Here we use int(math.sqrt(x)) as an approximation
                # that appers to give exaxt result for all x values
                # less than 2**35, at least, the upper limit of x is
                # TBD.
                k = int(math.sqrt(2 * r))
            if k * (k + 1) > 2 * r:
                k -= 1
            corr = r - k * (k + 1) // 2
            assert not ((p > 1) and (m > 0))  # full sawteeth are never on top of a bottom rectangle
            # sequence of full sawteeth:
            counts[1:p] = torch.arange(p - 1, dtype=dtype, device=counts.device) % (n_cols - m + 1)
            # incomplete sawtooth:
            counts[p:p + k + 1] += torch.arange(k + 1, dtype=dtype, device=counts.device)
        else:
            # given input does not support sawteeth
            p = 1
            corr = nnz - n * n_cols - m * (n_rows - n)

        # correction that will guarantee counts.sum() == nnz:
        counts[p] += corr

        if random:
            # randomize crow_indices by shuffling the sawteeth
            # sequence:
            perm = torch.randperm(n_rows, device=counts.device)
            counts[1:] = counts[1:][perm]

        # compute crow_indices:
        crow_indices = counts
        crow_indices.cumsum_(dim=0)
        return crow_indices.to(device=device)

    def genSparseCSRTensor(self, size, nnz, *, device, dtype, index_dtype):
        sparse_dim = 2
        assert all(size[d] > 0 for d in range(sparse_dim)) or nnz == 0, 'invalid arguments'
        assert len(size) == sparse_dim

        def random_sparse_csr(n_rows, n_cols, nnz):
            crow_indices = self._make_crow_indices(n_rows, n_cols, nnz, device=device, dtype=index_dtype)
            col_indices = torch.zeros(nnz, dtype=index_dtype, device=device)
            for i in range(n_rows):
                count = crow_indices[i + 1] - crow_indices[i]
                col_indices[crow_indices[i]:crow_indices[i + 1]], _ = torch.sort(
                    torch.randperm(n_cols, dtype=index_dtype, device=device)[:count])
            values = make_tensor([nnz], device=device, dtype=dtype, low=-1, high=1)
            return values, crow_indices, col_indices

        values, crow_indices, col_indices = random_sparse_csr(size[0], size[1], nnz)
        return torch.sparse_csr_tensor(crow_indices,
                                       col_indices,
                                       values, size=size, dtype=dtype, device=device)

    def genSparseTensor(self, size, sparse_dim, nnz, is_uncoalesced, device, dtype):
        # Assert not given impossible combination, where the sparse dims have
        # empty numel, but nnz > 0 makes the indices containing values.
        assert all(size[d] > 0 for d in range(sparse_dim)) or nnz == 0, 'invalid arguments'

        v_size = [nnz] + list(size[sparse_dim:])
        v = make_tensor(v_size, device=device, dtype=dtype, low=-1, high=1)
        i = torch.rand(sparse_dim, nnz, device=device)
        i.mul_(torch.tensor(size[:sparse_dim]).unsqueeze(1).to(i))
        i = i.to(torch.long)
        if is_uncoalesced:
            v = torch.cat([v, torch.randn_like(v)], 0)
            i = torch.cat([i, i], 1)
        x = torch.sparse_coo_tensor(i, v, torch.Size(size), dtype=dtype, device=device)

        if not is_uncoalesced:
            x = x.coalesce()
        else:
            # FIXME: `x` is a sparse view of `v`. Currently rebase_history for
            #        sparse views is not implemented, so this workaround is
            #        needed for inplace operations done on `x`, e.g., copy_().
            #        Remove after implementing something equivalent to CopySlice
            #        for sparse views.
            # NOTE: We do clone() after detach() here because we need to be able to change size/storage of x afterwards
            x = x.detach().clone()
        return x, x._indices().clone(), x._values().clone()

    def safeToDense(self, t):
        return t.coalesce().to_dense()

    # Compares torch function with reference function for given sample input (object of SampleInput)
    # Note: only values are compared, type comparison is not done here
    def compare_with_reference(self, torch_fn, ref_fn, sample_input, **kwargs):
        n_inp, n_args, n_kwargs = sample_input.numpy()
        t_inp, t_args, t_kwargs = sample_input.input, sample_input.args, sample_input.kwargs

        actual = torch_fn(t_inp, *t_args, **t_kwargs)
        expected = ref_fn(n_inp, *n_args, **n_kwargs)

        self.assertEqual(actual, expected, exact_device=False)

    # Compares the given Torch and NumPy functions on the given tensor-like object.
    # NOTE: both torch_fn and np_fn should be functions that take a single
    #   tensor (array). If the torch and/or NumPy function require additional
    #   arguments then wrap the function in a lambda or pass a partial function.
    # TODO: add args/kwargs for passing to assertEqual (e.g. rtol, atol)
    def compare_with_numpy(self, torch_fn, np_fn, tensor_like,
                           device=None, dtype=None, **kwargs):
        assert TEST_NUMPY

        if isinstance(tensor_like, torch.Tensor):
            assert device is None
            assert dtype is None
            t_cpu = tensor_like.detach().cpu()
            if t_cpu.dtype is torch.bfloat16:
                t_cpu = t_cpu.float()
            a = t_cpu.numpy()
            t = tensor_like
        else:
            d = copy.copy(torch_to_numpy_dtype_dict)
            d[torch.bfloat16] = np.float32
            a = np.array(tensor_like, dtype=d[dtype])
            t = torch.tensor(tensor_like, device=device, dtype=dtype)

        np_result = np_fn(a)
        torch_result = torch_fn(t).cpu()

        # Converts arrays to tensors
        if isinstance(np_result, np.ndarray):
            try:
                np_result = torch.from_numpy(np_result)
            except Exception:
                # NOTE: copying an array before conversion is necessary when,
                #   for example, the array has negative strides.
                np_result = torch.from_numpy(np_result.copy())
            if t.dtype is torch.bfloat16 and torch_result.dtype is torch.bfloat16 and np_result.dtype is torch.float:
                torch_result = torch_result.to(torch.float)

        self.assertEqual(np_result, torch_result, **kwargs)

    # Some analysis of tolerance by logging tests from test_torch.py can be found
    # in https://github.com/pytorch/pytorch/pull/32538.
    # dtype name : (rtol, atol)
    dtype_precisions = {
        torch.float16    : (0.001, 1e-5),
        torch.bfloat16   : (0.016, 1e-5),
        torch.float32    : (1.3e-6, 1e-5),
        torch.float64    : (1e-7, 1e-7),
        torch.complex32  : (0.001, 1e-5),
        torch.complex64  : (1.3e-6, 1e-5),
        torch.complex128 : (1e-7, 1e-7),
    }

    # Returns the "default" rtol and atol for comparing scalars or
    # tensors of the given dtypes.
    def _getDefaultRtolAndAtol(self, dtype0, dtype1):
        rtol = max(self.dtype_precisions.get(dtype0, (0, 0))[0],
                   self.dtype_precisions.get(dtype1, (0, 0))[0])
        atol = max(self.dtype_precisions.get(dtype0, (0, 0))[1],
                   self.dtype_precisions.get(dtype1, (0, 0))[1])

        return rtol, atol

    # Checks if two dense tensors are equal(-ish), returning (True, None)
    #   when they are and (False, debug_msg) when they are not.
    # If exact_dtype is true both tensors must have the same dtype.
    # If exact_device is true both tensors must be on the same device.
    # See the "Test Framework Tensor 'Equality'" note for more details.
    # NOTE: tensors on different devices are moved to the CPU to be compared when
    #   exact_device is False.
    # NOTE: this function checks the tensors' devices, sizes, and dtypes
    #  and acquires the appropriate device, dtype, rtol and atol to compare
    #  them with. It then calls _compare_tensors_internal.
    def _compareTensors(self, a, b, *, rtol: Optional[float] = None, atol=None, equal_nan=True,
                        exact_dtype=True, exact_device=False) -> _compare_return_type:
        assert (atol is None) == (rtol is None)
        if not isinstance(a, torch.Tensor):
            return (False, "argument a, {0}, to _compareTensors is not a tensor!".format(a))
        if not isinstance(b, torch.Tensor):
            return (False, "argument b, {0}, to _compareTensors is not a tensor!".format(b))

        # Validates tensors are on the same device
        if exact_device and a.device != b.device:
            return (False, ("Attempted to compare equality of tensors on "
                            "different devices! Got devices {0} and "
                            "{1}.".format(a.device, b.device)))

        # Compares tensors of different devices on the CPU
        if a.device != b.device:
            a = a.cpu()
            b = b.cpu()

        # Checks size matches
        if a.size() != b.size():
            return (False, ("Attempted to compare equality of tensors with "
                            "different sizes. Got sizes {0} and {1}.").format(a.size(), b.size()))

        # Checks dtype (if exact_dtype)
        if exact_dtype and a.dtype is not b.dtype:
            return (False, ("Attempted to compare equality of tensors with "
                            "different dtypes. Got dtypes {0} and {1}.").format(a.dtype, b.dtype))

        # Acquires rtol and atol
        if rtol is None:
            rtol, atol = self._getDefaultRtolAndAtol(a.dtype, b.dtype)

        atol = max(atol, self.precision)
        rtol = max(rtol, self.rel_tol)

        # Converts to comparison dtype
        dtype = get_comparison_dtype(a, b)
        a = a.to(dtype)
        b = b.to(dtype)

        return _compare_tensors_internal(a, b, rtol=rtol, atol=atol, equal_nan=equal_nan)

    # Checks if two scalars are equal(-ish), returning (True, None)
    #   when they are and (False, debug_msg) when they are not.
    # NOTE: this function just acquires rtol and atol
    #   before calling _compare_scalars_internal.
    def _compareScalars(self, a, b, *,
                        rtol: Optional[float] = None, atol: Optional[float] = None, equal_nan=True) -> _compare_return_type:
        # Acquires rtol and atol
        assert (atol is None) == (rtol is None)
        if rtol is None:
            if isinstance(a, complex) or isinstance(b, complex):
                rtol, atol = self._getDefaultRtolAndAtol(torch.complex64, torch.complex64)
            elif isinstance(a, float) or isinstance(b, float):
                rtol, atol = self._getDefaultRtolAndAtol(torch.float32, torch.float32)
            else:
                rtol, atol = 0, 0
        rtol = cast(float, rtol)
        atol = cast(float, atol)
        assert atol is not None
        atol = max(atol, self.precision)
        rtol = max(rtol, self.rel_tol)

        return _compare_scalars_internal(a, b, rtol=rtol, atol=atol, equal_nan=equal_nan)

    # Construct assert messages basd on internal debug message and user provided message.
    def _get_assert_msg(self, msg, debug_msg=None):
        if msg is None:
            return debug_msg
        else:
            return f"\n{msg}" if debug_msg is None else f"{debug_msg}\n{msg}"

    def assertEqualIgnoreType(self, *args, **kwargs) -> None:
        # If you are seeing this function used, that means test is written wrongly
        # and deserves detailed investigation
        return self.assertEqual(*args, exact_dtype=False, **kwargs)

    def _is_dict(self, obj):
        return isinstance(obj, (dict, torch._C.ScriptDict))  # type: ignore[attr-defined]

    # Compares x and y
    # TODO: default exact_device to True
    def assertEqual(self, x, y, msg: Optional[str] = None, *,
                    atol: Optional[float] = None, rtol: Optional[float] = None,
                    equal_nan=True, exact_dtype=True, exact_device=False) -> None:
        assert (atol is None) == (rtol is None), "If one of atol or rtol is specified, then the other must be too"
        debug_msg: Optional[str] = None

        # Tensor x Number and Number x Tensor comparisons
        if isinstance(x, torch.Tensor) and isinstance(y, Number):
            self.assertEqual(x.item(), y, atol=atol, rtol=rtol, msg=msg,
                             exact_dtype=exact_dtype, exact_device=exact_device)
        elif isinstance(y, torch.Tensor) and isinstance(x, Number):
            self.assertEqual(x, y.item(), atol=atol, rtol=rtol, msg=msg,
                             exact_dtype=exact_dtype, exact_device=exact_device)
        # Tensor x np.bool
        elif isinstance(x, torch.Tensor) and isinstance(y, np.bool_):
            self.assertEqual(x.item(), y, atol=atol, rtol=rtol, msg=msg,
                             exact_dtype=exact_dtype, exact_device=exact_device)
        elif isinstance(y, torch.Tensor) and isinstance(x, np.bool_):
            self.assertEqual(x, y.item(), atol=atol, rtol=rtol, msg=msg,
                             exact_dtype=exact_dtype, exact_device=exact_device)

        # Tensor x Tensor
        elif isinstance(x, torch.Tensor) and isinstance(y, torch.Tensor):
            debug_msg = ("Attempted to compare with different is_sparse settings: "
                         f"Expected: {x.is_sparse}; Actual: {y.is_sparse}.")
            super().assertEqual(x.is_sparse, y.is_sparse, msg=self._get_assert_msg(msg=msg, debug_msg=debug_msg))
            debug_msg = ("Attempted to compare with different is_quantized settings: "
                         f"Expected: {x.is_quantized}; Actual: {y.is_quantized}.")
            super().assertEqual(x.is_quantized, y.is_quantized, msg=self._get_assert_msg(msg=msg, debug_msg=debug_msg))
            if x.is_sparse:
                if x.size() != y.size():
                    debug_msg_sparse = ("Attempted to compare equality of tensors with different sizes: "
                                        f"Expected: {x.size()}; Actual: {y.size()}.")
                    super().assertTrue(False, msg=self._get_assert_msg(msg=msg, debug_msg=debug_msg_sparse))

                x = x.coalesce()
                y = y.coalesce()
                indices_result, debug_msg_indices = self._compareTensors(x._indices(), y._indices(),
                                                                         rtol=rtol, atol=atol,
                                                                         equal_nan=equal_nan, exact_dtype=exact_dtype,
                                                                         exact_device=exact_device)

                if not indices_result:
                    assert debug_msg_indices is not None
                    debug_msg = "Sparse tensor indices failed to compare as equal! " + debug_msg_indices
                super().assertTrue(indices_result, msg=self._get_assert_msg(msg, debug_msg=debug_msg))

                values_result, debug_msg_values = self._compareTensors(x._values(), y._values(),
                                                                       rtol=rtol, atol=atol,
                                                                       equal_nan=equal_nan, exact_dtype=exact_dtype,
                                                                       exact_device=exact_device)

                if not values_result:
                    assert debug_msg_values is not None
                    debug_msg = "Sparse tensor values failed to compare as equal! " + debug_msg_values
                super().assertTrue(values_result, msg=self._get_assert_msg(msg, debug_msg=debug_msg))
            elif x.is_quantized and y.is_quantized:
                self.assertEqual(x.qscheme(), y.qscheme(), atol=atol, rtol=rtol,
                                 msg=msg, exact_dtype=exact_dtype,
                                 exact_device=exact_device)

                if x.qscheme() == torch.per_tensor_affine:
                    self.assertEqual(x.q_scale(), y.q_scale(), atol=atol, rtol=rtol,
                                     msg=msg, exact_dtype=exact_dtype,
                                     exact_device=exact_device)
                    self.assertEqual(x.q_zero_point(), y.q_zero_point(),
                                     atol=atol, rtol=rtol, msg=msg,
                                     exact_dtype=exact_dtype, exact_device=exact_device)
                elif x.qscheme() == torch.per_channel_affine:
                    self.assertEqual(x.q_per_channel_scales(), y.q_per_channel_scales(), atol=atol, rtol=rtol,
                                     msg=msg, exact_dtype=exact_dtype,
                                     exact_device=exact_device)
                    self.assertEqual(x.q_per_channel_zero_points(), y.q_per_channel_zero_points(),
                                     atol=atol, rtol=rtol, msg=msg,
                                     exact_dtype=exact_dtype, exact_device=exact_device)
                    self.assertEqual(x.q_per_channel_axis(), y.q_per_channel_axis(),
                                     atol=atol, rtol=rtol, msg=msg,
                                     exact_dtype=exact_dtype, exact_device=exact_device)

                result, debug_msg_compare = self._compareTensors(x.int_repr().to(torch.int32),
                                                                 y.int_repr().to(torch.int32),
                                                                 atol=atol, rtol=rtol,
                                                                 exact_dtype=exact_dtype,
                                                                 exact_device=exact_device)

                if not result:
                    assert debug_msg_compare is not None
                    debug_msg = "Quantized representations failed to compare as equal! " + debug_msg_compare
                super().assertTrue(result, msg=self._get_assert_msg(msg, debug_msg=debug_msg))
            else:
                result, debug_msg_generic = self._compareTensors(x, y, rtol=rtol, atol=atol,
                                                                 equal_nan=equal_nan, exact_dtype=exact_dtype,
                                                                 exact_device=exact_device)

                if not result:
                    assert debug_msg_generic is not None
                    debug_msg = "Tensors failed to compare as equal!" + debug_msg_generic
                super().assertTrue(result, msg=self._get_assert_msg(msg, debug_msg=debug_msg))
        elif isinstance(x, (np.ndarray, torch.Tensor)) or isinstance(y, (np.ndarray, torch.Tensor)):
            def maybe_to_tensor(a: Union[np.ndarray, torch.Tensor]) -> Union[np.ndarray, torch.Tensor]:
                if not isinstance(a, np.ndarray):
                    return a

                try:
                    return torch.from_numpy(a)
                except TypeError:
                    # This happens if the dtype is non-numeric or not supported by torch
                    return a

            def maybe_to_list(a: Any) -> Any:
                if not isinstance(a, (np.ndarray, torch.Tensor)):
                    return a

                return a.tolist()

            x = maybe_to_tensor(x)
            y = maybe_to_tensor(y)

            if isinstance(x, torch.Tensor) and isinstance(y, torch.Tensor):
                self.assertEqual(
                    x, y, atol=atol, rtol=rtol, msg=msg, exact_dtype=exact_dtype, exact_device=exact_device
                )
            else:
                # In case we can't convert the array to a tensor, we fall back to comparing x and y as iterables
                self.assertEqual(
                    maybe_to_list(x),
                    maybe_to_list(y),
                    atol=atol,
                    rtol=rtol,
                    msg=msg,
                    exact_dtype=exact_dtype,
                    exact_device=exact_device
                )
        elif isinstance(x, string_classes) and isinstance(y, string_classes):
            debug_msg = ("Attempted to compare [string] types: "
                         f"Expected: {repr(x)}; Actual: {repr(y)}.")
            super().assertEqual(x, y, msg=self._get_assert_msg(msg, debug_msg=debug_msg))
        elif type(x) == set and type(y) == set:
            debug_msg = ("Attempted to compare [set] types: "
                         f"Expected: {x}; Actual: {y}.")
            super().assertEqual(x, y, msg=self._get_assert_msg(msg, debug_msg=debug_msg))
        elif self._is_dict(x) and self._is_dict(y):
            if isinstance(x, OrderedDict) and isinstance(y, OrderedDict):
                self.assertEqual(x.items(), y.items(), atol=atol, rtol=rtol,
                                 msg=msg, exact_dtype=exact_dtype,
                                 exact_device=exact_device)
            else:
                self.assertEqual(set(x.keys()), set(y.keys()), atol=atol, rtol=rtol,
                                 msg=msg, exact_dtype=exact_dtype,
                                 exact_device=exact_device)
                key_list = list(x.keys())
                self.assertEqual([x[k] for k in key_list],
                                 [y[k] for k in key_list],
                                 atol=atol, rtol=rtol, msg=msg,
                                 exact_dtype=exact_dtype, exact_device=exact_device)
        elif isinstance(x, type) and isinstance(y, type):
            # See TestTorch.test_assert_equal_generic_meta
            debug_msg = ("Attempted to compare [type] types: "
                         f"Expected: {x}; Actual: {y}.")
            super().assertEqual(x, y, msg=self._get_assert_msg(msg, debug_msg=debug_msg))
        elif is_iterable(x) and is_iterable(y):
            debug_msg = ("Attempted to compare the lengths of [iterable] types: "
                         f"Expected: {len(x)}; Actual: {len(y)}.")
            super().assertEqual(len(x), len(y), msg=self._get_assert_msg(msg, debug_msg=debug_msg))
            for x_, y_ in zip(x, y):
                self.assertEqual(x_, y_, atol=atol, rtol=rtol, msg=msg,
                                 exact_dtype=exact_dtype, exact_device=exact_device)
        elif isinstance(x, bool) and isinstance(y, bool):
            super().assertTrue(x == y, msg=msg)

        # Scalar x Scalar
        elif isinstance(x, Number) and isinstance(y, Number):
            result, debug_msg_scalars = self._compareScalars(x, y, rtol=rtol, atol=atol,
                                                             equal_nan=equal_nan)
            if not result:
                assert debug_msg_scalars is not None
                debug_msg = "Scalars failed to compare as equal! " + debug_msg_scalars
            super().assertTrue(result, msg=self._get_assert_msg(msg, debug_msg=debug_msg))
        else:
            super().assertEqual(x, y, msg=msg)

    def assertNotEqual(self, x, y, msg: Optional[str] = None, *,                                       # type: ignore[override]
                       atol: Optional[float] = None, rtol: Optional[float] = None, **kwargs) -> None:
        with self.assertRaises(AssertionError, msg=msg):
            self.assertEqual(x, y, msg, atol=atol, rtol=rtol, **kwargs)

    def assertEqualTypeString(self, x, y) -> None:
        # This API is used simulate deprecated x.type() == y.type()
        self.assertEqual(x.device, y.device)
        self.assertEqual(x.dtype, y.dtype)
        self.assertEqual(x.is_sparse, y.is_sparse)

    def assertObjectIn(self, obj: Any, iterable: Iterable[Any]) -> None:
        for elem in iterable:
            if id(obj) == id(elem):
                return
        raise AssertionError("object not found in iterable")

    # Reimplemented to provide special behavior when
    # _ignore_not_implemented_error is True
    def assertRaises(self, expected_exception, *args, **kwargs):
        if self._ignore_not_implemented_error:
            context: Optional[AssertRaisesContextIgnoreNotImplementedError] = \
                AssertRaisesContextIgnoreNotImplementedError(expected_exception, self)  # type: ignore[call-arg]
            try:
                return context.handle('assertRaises', args, kwargs)  # type: ignore[union-attr]
            finally:
                # see https://bugs.python.org/issue23890
                context = None
        else:
            return super().assertRaises(expected_exception, *args, **kwargs)

    # Reimplemented to provide special behavior when
    # _ignore_not_implemented_error is True
    def assertRaisesRegex(self, expected_exception, expected_regex, *args, **kwargs):
        if self._ignore_not_implemented_error:
            context = AssertRaisesContextIgnoreNotImplementedError(  # type: ignore[call-arg]
                expected_exception, self, expected_regex)
            return context.handle('assertRaisesRegex', args, kwargs)  # type: ignore[attr-defined]
        else:
            return super().assertRaisesRegex(expected_exception, expected_regex, *args, **kwargs)

    # TODO: Support context manager interface
    # NB: The kwargs forwarding to callable robs the 'subname' parameter.
    # If you need it, manually apply your callable in a lambda instead.
    def assertExpectedRaises(self, exc_type, callable, *args, **kwargs):
        subname = None
        if 'subname' in kwargs:
            subname = kwargs['subname']
            del kwargs['subname']
        try:
            callable(*args, **kwargs)
        except exc_type as e:
            self.assertExpected(str(e), subname)
            return
        # Don't put this in the try block; the AssertionError will catch it
        self.fail(msg="Did not raise when expected to")

    def assertNotWarn(self, callable, msg=''):
        r"""
        Test if :attr:`callable` does not raise a warning.
        """
        with warnings.catch_warnings(record=True) as ws:
            warnings.simplefilter("always")  # allow any warning to be raised
            with set_warn_always_context(True):
                callable()
            self.assertTrue(len(ws) == 0, msg)

    @contextmanager
    def assertWarnsOnceRegex(self, category, regex=''):
        """Context manager for code that *must always* warn

        This filters expected warnings from the test and fails if
        the expected warning is not caught. It uses set_warn_always() to force
        TORCH_WARN_ONCE to behave like TORCH_WARN
        """
        pattern = re.compile(regex)
        with warnings.catch_warnings(record=True) as ws:
            warnings.simplefilter("always")  # allow any warning to be raised
            with set_warn_always_context(True):
                yield
            if len(ws) == 0:
                self.fail('no warning caught')
            self.assertTrue(any([type(w.message) is category for w in ws]))
            self.assertTrue(
                any([re.match(pattern, str(w.message)) for w in ws]),
                f'{pattern}, {[w.message for w in ws if type(w.message) is category]}')

    def assertExpected(self, s, subname=None):
        r"""
        Test that a string matches the recorded contents of a file
        derived from the name of this test and subname.  This file
        is placed in the 'expect' directory in the same directory
        as the test script. You can automatically update the recorded test
        output using --accept.

        If you call this multiple times in a single function, you must
        give a unique subname each time.
        """
        if not isinstance(s, str):
            raise TypeError("assertExpected is strings only")

        def remove_prefix(text, prefix):
            if text.startswith(prefix):
                return text[len(prefix):]
            return text
        # NB: we take __file__ from the module that defined the test
        # class, so we place the expect directory where the test script
        # lives, NOT where test/common_utils.py lives.  This doesn't matter in
        # PyTorch where all test scripts are in the same directory as
        # test/common_utils.py, but it matters in onnx-pytorch
        module_id = self.__class__.__module__
        munged_id = remove_prefix(self.id(), module_id + ".")
        test_file = os.path.realpath(sys.modules[module_id].__file__)
        expected_file = os.path.join(os.path.dirname(test_file),
                                     "expect",
                                     munged_id)

        subname_output = ""
        if subname:
            expected_file += "-" + subname
            subname_output = " ({})".format(subname)
        expected_file += ".expect"
        expected = None

        def accept_output(update_type):
            print("Accepting {} for {}{}:\n\n{}".format(update_type, munged_id, subname_output, s))
            with open(expected_file, 'w') as f:
                # Adjust for producer_version, leave s unmodified
                s_tag = re.sub(r'(producer_version): "[0-9.]*"',
                               r'\1producer_version: "CURRENT_VERSION"', s)
                f.write(s_tag)

        try:
            with open(expected_file) as f:
                expected = f.read()
        except IOError as e:
            if e.errno != errno.ENOENT:
                raise
            elif expecttest.ACCEPT:
                return accept_output("output")
            else:
                raise RuntimeError(
                    ("I got this output for {}{}:\n\n{}\n\n"
                     "No expect file exists; to accept the current output, run:\n"
                     "python {} {} --accept").format(munged_id, subname_output, s, __main__.__file__, munged_id)) from None

        # a hack for JIT tests
        if IS_WINDOWS:
            expected = re.sub(r'CppOp\[(.+?)\]', 'CppOp[]', expected)
            s = re.sub(r'CppOp\[(.+?)\]', 'CppOp[]', s)

        # Adjust for producer_version
        expected = expected.replace(
            'producer_version: "CURRENT_VERSION"',
            'producer_version: "{}"'.format(torch.onnx.producer_version)
        )
        if expecttest.ACCEPT:
            if expected != s:
                return accept_output("updated output")
        else:
            if hasattr(self, "assertMultiLineEqual"):
                # Python 2.7 only
                # NB: Python considers lhs "old" and rhs "new".
                self.assertMultiLineEqual(expected, s)
            else:
                self.assertEqual(s, expected)

    def assertExpectedStripMangled(self, s, subname=None):
        s = re.sub(r'__torch__[^ ]+', '', s)
        self.assertExpected(s, subname)

    def assertGreaterAlmostEqual(self, first, second, places=None, msg=None, delta=None):
        """Assert that ``first`` is greater than or almost equal to ``second``.

        The equality of ``first`` and ``second`` is determined in a similar way to
        the ``assertAlmostEqual`` function of the standard library.
        """
        if delta is not None and places is not None:
            raise TypeError("specify delta or places not both")

        if first >= second:
            return

        diff = second - first
        if delta is not None:
            if diff <= delta:
                return

            standardMsg = f"{first} not greater than or equal to {second} within {delta} delta"
        else:
            if places is None:
                places = 7

            if round(diff, places) == 0:
                return

            standardMsg = f"{first} not greater than or equal to {second} within {places} places"

        msg = self._formatMessage(msg, standardMsg)
        raise self.failureException(msg)

    # run code in subprocess and capture exceptions.
    @staticmethod
    def run_process_no_exception(code, env=None):
        import subprocess

        popen = subprocess.Popen(
            [sys.executable, '-c', code],
            stdout=subprocess.PIPE,
            stderr=subprocess.PIPE,
            env=env)
        (stdout, stderr) = popen.communicate()
        return (stdout, stderr)

    # returns captured stderr
    @staticmethod
    def runWithPytorchAPIUsageStderr(code):
        env = os.environ.copy()
        env["PYTORCH_API_USAGE_STDERR"] = "1"
        # remove IN_CI flag since this is a wrapped test process.
        # IN_CI flag should be set in the parent process only.
        if "IN_CI" in env.keys():
            del env["IN_CI"]
        (stdout, stderr) = TestCase.run_process_no_exception(code, env=env)
        return stderr.decode('ascii')


def download_file(url, binary=True):
    from urllib.parse import urlsplit
    from urllib import request, error

    filename = os.path.basename(urlsplit(url)[2])
    data_dir = get_writable_path(os.path.join(os.path.dirname(__file__), 'data'))
    path = os.path.join(data_dir, filename)

    if os.path.exists(path):
        return path
    try:
        data = request.urlopen(url, timeout=15).read()
        with open(path, 'wb' if binary else 'w') as f:
            f.write(data)
        return path
    except error.URLError as e:
        msg = "could not download test file '{}'".format(url)
        warnings.warn(msg, RuntimeWarning)
        raise unittest.SkipTest(msg) from e

def find_free_port():
    with closing(socket.socket(socket.AF_INET, socket.SOCK_STREAM)) as sock:
        sock.setsockopt(socket.SOL_SOCKET, socket.SO_REUSEADDR, 1)
        sock.bind(('localhost', 0))
        _, port = sock.getsockname()
        return port

# Errors that we can get in c10d initialization for which we should retry tests for.
ADDRESS_IN_USE = "Address already in use"
CONNECT_TIMEOUT = "connect() timed out."

def retry_on_connect_failures(func=None, connect_errors=(ADDRESS_IN_USE)):
    """Reruns a test if the test returns a RuntimeError and the exception
    matches exactly with one of the strings in connect_errors."""
    # This if block is executed when using this function as a decorator with arguments.
    if func is None:
        return partial(retry_on_connect_failures, connect_errors=connect_errors)

    @wraps(func)
    def wrapper(*args, **kwargs):
        tries_remaining = 10
        while True:
            try:
                return func(*args, **kwargs)
            except RuntimeError as error:
                if str(error) in connect_errors:
                    tries_remaining -= 1
                    if tries_remaining == 0:
                        raise
                    time.sleep(random.random())
                    continue
                raise
    return wrapper


# Decorator to retry upon certain Exceptions.
def retry(ExceptionToCheck, tries=3, delay=3, skip_after_retries=False):
    def deco_retry(f):
        @wraps(f)
        def f_retry(*args, **kwargs):
            mtries, mdelay = tries, delay
            while mtries > 1:
                try:
                    return f(*args, **kwargs)
                except ExceptionToCheck as e:
                    msg = "%s, Retrying in %d seconds..." % (str(e), mdelay)
                    print(msg)
                    time.sleep(mdelay)
                    mtries -= 1
            try:
                return f(*args, **kwargs)
            except ExceptionToCheck as e:
                raise unittest.SkipTest(f"Skipping after {tries} consecutive {str(e)}") from e if skip_after_retries else e
        return f_retry  # true decorator
    return deco_retry


# Methods for matrix and tensor generation

def make_tensor(size, device: torch.device, dtype: torch.dtype, *, low=None, high=None,
                requires_grad: bool = False, noncontiguous: bool = False,
                exclude_zero: bool = False) -> torch.Tensor:
    """ Creates a random tensor with the given size, device and dtype.

        By default, the tensor's values are in the range [-9, 9] for most dtypes. If low
        and/or high are specified then the values will be in the range [max(-9, low), min(9, high)].

        For unsigned types the values are in the range[0, 9] and for complex types the real and imaginary
        parts are each in the range [-9, 9].

        If noncontiguous=True, a noncontiguous tensor with the given size will be returned unless the size
        specifies a tensor with a 1 or 0 elements in which case the noncontiguous parameter is ignored because
        it is not possible to create a noncontiguous Tensor with a single element.

        If exclude_zero is passed with True (default is False), all the matching values (with zero) in
        created tensor are replaced with an epsilon value if floating type, [`eps + `eps`.j] if
        complex type and 1 if integer/boolean type.
    """

    assert low is None or low < 9, "low value too high!"
    assert high is None or high > -9, "high value too low!"

    if dtype is torch.bool:
        result = torch.randint(0, 2, size, device=device, dtype=dtype)
    elif dtype is torch.uint8:
        low = math.floor(0 if low is None else max(low, 0))
        high = math.ceil(10 if high is None else min(high, 10))
        result = torch.randint(low, high, size, device=device, dtype=dtype)
    elif dtype in integral_types():
        low = math.floor(-9 if low is None else max(low, -9))
        high = math.ceil(10 if high is None else min(high, 10))
        result = torch.randint(low, high, size, device=device, dtype=dtype)
    elif dtype in floating_types_and(torch.half, torch.bfloat16):
        low = -9 if low is None else max(low, -9)
        high = 9 if high is None else min(high, 10)
        span = high - low
        # Windows doesn't support torch.rand(bfloat16) on CUDA
        if IS_WINDOWS and torch.device(device).type == 'cuda' and dtype is torch.bfloat16:
            result = (torch.rand(size, device=device, dtype=torch.float32) * span + low).to(torch.bfloat16)
        else:
            result = torch.rand(size, device=device, dtype=dtype) * span + low
    else:
        assert dtype in complex_types()
        low = -9 if low is None else max(low, -9)
        high = 9 if high is None else min(high, 10)
        span = high - low
        float_dtype = torch.float if dtype is torch.cfloat else torch.double
        real = torch.rand(size, device=device, dtype=float_dtype) * span + low
        imag = torch.rand(size, device=device, dtype=float_dtype) * span + low
        result = torch.complex(real, imag)

    if noncontiguous and result.numel() > 1:
        result = torch.repeat_interleave(result, 2, dim=-1)
        result = result[..., ::2]

    if exclude_zero:
        if dtype in integral_types() or dtype is torch.bool:
            replace_with = torch.tensor(1, device=device, dtype=dtype)
        elif dtype in floating_types_and(torch.half, torch.bfloat16):
            replace_with = torch.tensor(torch.finfo(dtype).eps, device=device, dtype=dtype)
        else:
            assert dtype in complex_types()
            float_dtype = torch.float if dtype is torch.cfloat else torch.double
            float_eps = torch.tensor(torch.finfo(float_dtype).eps, device=device, dtype=float_dtype)
            replace_with = torch.complex(float_eps, float_eps)
        result[result == 0] = replace_with

    if dtype in floating_types_and(torch.half, torch.bfloat16) or\
       dtype in complex_types():
        result.requires_grad = requires_grad

    return result

def random_square_matrix_of_rank(l, rank, dtype=torch.double, device='cpu'):
    assert rank <= l
    A = torch.randn(l, l, dtype=dtype, device=device)
    u, s, vh = torch.linalg.svd(A, full_matrices=False)
    for i in range(l):
        if i >= rank:
            s[i] = 0
        elif s[i] == 0:
            s[i] = 1
    return (u * s.to(dtype).unsqueeze(-2)) @ vh

def random_well_conditioned_matrix(*shape, dtype, device, mean=1.0, sigma=0.001):
    """
    Returns a random rectangular matrix (batch of matrices)
    with singular values sampled from a Gaussian with
    mean `mean` and standard deviation `sigma`.
    The smaller the `sigma`, the better conditioned
    the output matrix is.
    """
    primitive_dtype = {
        torch.float: torch.float,
        torch.double: torch.double,
        torch.cfloat: torch.float,
        torch.cdouble: torch.double
    }
    x = torch.rand(shape, dtype=dtype, device=device)
    m = x.size(-2)
    n = x.size(-1)
    u, _, vh = torch.linalg.svd(x, full_matrices=False)
    s = (torch.randn(*(shape[:-2] + (min(m, n),)), dtype=primitive_dtype[dtype], device=device) * sigma + mean) \
        .sort(-1, descending=True).values.to(dtype)
    return (u * s.unsqueeze(-2)) @ vh

# TODO: remove this (prefer make_symmetric_matrices below)
def random_symmetric_matrix(l, *batches, **kwargs):
    dtype = kwargs.get('dtype', torch.double)
    device = kwargs.get('device', 'cpu')
    A = torch.randn(*(batches + (l, l)), dtype=dtype, device=device)
    A = (A + A.transpose(-2, -1)).div_(2)
    return A

# Creates a symmetric matrix or batch of symmetric matrices
# Shape must be a square matrix or batch of square matrices
def make_symmetric_matrices(*shape, device, dtype):
    assert shape[-1] == shape[-2]
    t = make_tensor(shape, device=device, dtype=dtype)
    t = t + t.transpose(-2, -1).div_(2)
    return t

def random_hermitian_matrix(l, *batches, **kwargs):
    dtype = kwargs.get('dtype', torch.double)
    device = kwargs.get('device', 'cpu')
    A = torch.randn(*(batches + (l, l)), dtype=dtype, device=device)
    A = (A + A.transpose(-2, -1).conj()).div_(2)
    return A


def random_symmetric_psd_matrix(l, *batches, **kwargs):
    dtype = kwargs.get('dtype', torch.double)
    device = kwargs.get('device', 'cpu')
    A = torch.randn(*(batches + (l, l)), dtype=dtype, device=device)
    return torch.matmul(A, A.transpose(-2, -1))


def random_hermitian_psd_matrix(matrix_size, *batch_dims, dtype=torch.double, device='cpu'):
    """
    Returns a batch of random Hermitian semi-positive-definite matrices.
    The shape of the result is batch_dims + (matrix_size, matrix_size)
    The following example creates a tensor of size 2 x 4 x 3 x 3
    >>> matrices = random_hermitian_psd_matrix(3, 2, 4, dtype=dtype, device=device)
    """
    A = torch.randn(*(batch_dims + (matrix_size, matrix_size)), dtype=dtype, device=device)
    return torch.matmul(A, A.conj().transpose(-2, -1))


# TODO: remove this (prefer make_symmetric_pd_matrices below)
def random_symmetric_pd_matrix(matrix_size, *batch_dims, **kwargs):
    dtype = kwargs.get('dtype', torch.double)
    device = kwargs.get('device', 'cpu')
    A = torch.randn(*(batch_dims + (matrix_size, matrix_size)),
                    dtype=dtype, device=device)
    return torch.matmul(A, A.transpose(-2, -1)) \
        + torch.eye(matrix_size, dtype=dtype, device=device) * 1e-5


# Creates a symmetric positive-definite matrix or batch of
#   such matrices
def make_symmetric_pd_matrices(*shape, device, dtype):
    assert shape[-1] == shape[-2]
    t = make_tensor(shape, device=device, dtype=dtype)
    t = torch.matmul(t, t.transpose(-2, -1))
    i = torch.eye(shape[-1], device=device, dtype=dtype) * 1e-5
    return t + i

def random_hermitian_pd_matrix(matrix_size, *batch_dims, dtype, device):
    """
    Returns a batch of random Hermitian positive-definite matrices.
    The shape of the result is batch_dims + (matrix_size, matrix_size)
    The following example creates a tensor of size 2 x 4 x 3 x 3
    >>> matrices = random_hermitian_pd_matrix(3, 2, 4, dtype=dtype, device=device)
    """
    A = torch.randn(*(batch_dims + (matrix_size, matrix_size)),
                    dtype=dtype, device=device)
    return torch.matmul(A, A.transpose(-2, -1).conj()) \
        + torch.eye(matrix_size, dtype=dtype, device=device)


# TODO: remove this (prefer make_fullrank_matrices_with_distinct_singular_values below)
def random_fullrank_matrix_distinct_singular_value(matrix_size, *batch_dims,
                                                   **kwargs):
    dtype = kwargs.get('dtype', torch.double)
    device = kwargs.get('device', 'cpu')
    silent = kwargs.get("silent", False)
    if silent and not torch._C.has_lapack:
        return torch.ones(matrix_size, matrix_size, dtype=dtype, device=device)

    A = torch.randn(batch_dims + (matrix_size, matrix_size), dtype=dtype, device=device)
    u, _, vh = torch.linalg.svd(A, full_matrices=False)
    real_dtype = A.real.dtype if A.dtype.is_complex else A.dtype
    s = torch.arange(1., matrix_size + 1, dtype=real_dtype, device=device).mul_(1.0 / (matrix_size + 1))
    return (u * s.to(A.dtype)) @ vh


# Creates a full rank matrix with distinct signular values or
#   a batch of such matrices
# Shape must be a square matrix or batch of square matrices
def make_fullrank_matrices_with_distinct_singular_values(*shape, device, dtype):
    assert shape[-1] == shape[-2]
    t = make_tensor(shape, device=device, dtype=dtype)
    u, _, vh = torch.linalg.svd(t, full_matrices=False)
    # TODO: improve the handling of complex tensors here
    real_dtype = t.real.dtype if t.dtype.is_complex else t.dtype
    s = torch.arange(1., shape[-1] + 1, dtype=real_dtype, device=device).mul_(1.0 / (shape[-1] + 1))
    return (u * s.to(dtype)) @ vh


def random_matrix(rows, columns, *batch_dims, **kwargs):
    """Return rectangular matrix or batches of rectangular matrices.

    Parameters:
      dtype - the data type
      device - the device kind
      singular - when True, the output will be singular
    """
    dtype = kwargs.get('dtype', torch.double)
    device = kwargs.get('device', 'cpu')
    silent = kwargs.get("silent", False)
    singular = kwargs.get("singular", False)
    if silent and not torch._C.has_lapack:
        return torch.ones(rows, columns, dtype=dtype, device=device)

    A = torch.randn(batch_dims + (rows, columns), dtype=dtype, device=device)
    u, _, vh = torch.linalg.svd(A, full_matrices=False)
    k = min(rows, columns)
    s = torch.linspace(1 / (k + 1), 1, k, dtype=dtype, device=device)
    if singular:
        # make matrix singular
        s[k - 1] = 0
        if k > 2:
            # increase the order of singularity so that the pivoting
            # in LU factorization will be non-trivial
            s[0] = 0
    return (u * s.unsqueeze(-2)) @ vh


def random_lowrank_matrix(rank, rows, columns, *batch_dims, **kwargs):
    """Return rectangular matrix or batches of rectangular matrices with
    given rank.
    """
    B = random_matrix(rows, rank, *batch_dims, **kwargs)
    C = random_matrix(rank, columns, *batch_dims, **kwargs)
    return B.matmul(C)


def random_sparse_matrix(rows, columns, density=0.01, **kwargs):
    """Return rectangular random sparse matrix within given density.

    The density of the result approaches to given density as the size
    of the matrix is increased and a relatively small value of density
    is specified but higher than min(rows, columns)/(rows * columns)
    for non-singular matrices.
    """
    dtype = kwargs.get('dtype', torch.double)
    device = kwargs.get('device', 'cpu')
    singular = kwargs.get("singular", False)

    k = min(rows, columns)
    nonzero_elements = max(min(rows, columns), int(rows * columns * density))

    row_indices = [i % rows for i in range(nonzero_elements)]
    column_indices = [i % columns for i in range(nonzero_elements)]
    random.shuffle(column_indices)
    indices = [row_indices, column_indices]
    values = torch.randn(nonzero_elements, dtype=dtype, device=device)
    # ensure that the diagonal dominates
    values *= torch.tensor([-float(i - j)**2 for i, j in zip(*indices)], dtype=dtype, device=device).exp()
    indices_tensor = torch.tensor(indices)
    A = torch.sparse_coo_tensor(indices_tensor, values, (rows, columns), device=device)
    return A.coalesce()


def random_sparse_pd_matrix(matrix_size, density=0.01, **kwargs):
    """Return random sparse positive-definite matrix with given density.

    The eigenvalues of the matrix are defined as::
      arange(1, matrix_size+1)/matrix_size

    Algorithm:
      A = diag(arange(1, matrix_size+1)/matrix_size)
      while <A density is smaller than required>:
          <choose random i, j in range(matrix_size), theta in [0, 2*pi]>
          R = <rotation matrix (i,j,theta)>
          A = R^T A R
    """
    import math
    torch = kwargs.get('torch', globals()['torch'])
    dtype = kwargs.get('dtype', torch.double)
    device = kwargs.get('device', 'cpu')
    data = dict([((i, i), float(i + 1) / matrix_size)
                 for i in range(matrix_size)])


    def multiply(data, N, i, j, cs, sn, left=True):
        for k in range(N):
            if left:
                ik, jk = (k, i), (k, j)
            else:
                ik, jk = (i, k), (j, k)
            aik, ajk = data.get(ik, 0), data.get(jk, 0)
            aik, ajk = cs * aik + sn * ajk, -sn * aik + cs * ajk
            if aik:
                data[ik] = aik
            else:
                data.pop(ik, None)
            if ajk:
                data[jk] = ajk
            else:
                data.pop(jk, None)

    target_nnz = density * matrix_size * matrix_size
    while len(data) < target_nnz:
        i = random.randint(0, matrix_size - 1)
        j = random.randint(0, matrix_size - 1)
        if i != j:
            theta = random.uniform(0, 2 * math.pi)
            cs = math.cos(theta)
            sn = math.sin(theta)
            multiply(data, matrix_size, i, j, cs, sn, left=True)
            multiply(data, matrix_size, i, j, cs, sn, left=False)
    icoords, jcoords, values = [], [], []
    for (i, j), v in sorted(data.items()):
        icoords.append(i)
        jcoords.append(j)
        values.append(v)
    indices_tensor = torch.tensor([icoords, jcoords])
    return torch.sparse_coo_tensor(indices_tensor, values, (matrix_size, matrix_size), dtype=dtype, device=device)


def do_test_dtypes(self, dtypes, layout, device):
    for dtype in dtypes:
        if dtype != torch.float16:
            out = torch.zeros((2, 3), dtype=dtype, layout=layout, device=device)
            self.assertIs(dtype, out.dtype)
            self.assertIs(layout, out.layout)
            self.assertEqual(device, out.device)


def do_test_empty_full(self, dtypes, layout, device):
    shape = torch.Size([2, 3])

    def check_value(tensor, dtype, layout, device, value, requires_grad):
        self.assertEqual(shape, tensor.shape)
        self.assertIs(dtype, tensor.dtype)
        self.assertIs(layout, tensor.layout)
        self.assertEqual(tensor.requires_grad, requires_grad)
        if tensor.is_cuda and device is not None:
            self.assertEqual(device, tensor.device)
        if value is not None:
            fill = tensor.new(shape).fill_(value)
            self.assertEqual(tensor, fill)

    def get_int64_dtype(dtype):
        module = '.'.join(str(dtype).split('.')[1:-1])
        if not module:
            return torch.int64
        return operator.attrgetter(module)(torch).int64

    default_dtype = torch.get_default_dtype()
    check_value(torch.empty(shape), default_dtype, torch.strided, -1, None, False)
    check_value(torch.full(shape, -5.), default_dtype, torch.strided, -1, None, False)
    for dtype in dtypes:
        for rg in {dtype.is_floating_point, False}:
            int64_dtype = get_int64_dtype(dtype)
            v = torch.empty(shape, dtype=dtype, device=device, layout=layout, requires_grad=rg)
            check_value(v, dtype, layout, device, None, rg)
            out = v.new()
            check_value(torch.empty(shape, out=out, device=device, layout=layout, requires_grad=rg),
                        dtype, layout, device, None, rg)
            check_value(v.new_empty(shape), dtype, layout, device, None, False)
            check_value(v.new_empty(shape, dtype=int64_dtype, device=device, requires_grad=False),
                        int64_dtype, layout, device, None, False)
            check_value(torch.empty_like(v), dtype, layout, device, None, False)
            check_value(torch.empty_like(v, dtype=int64_dtype, layout=layout, device=device, requires_grad=False),
                        int64_dtype, layout, device, None, False)

            if dtype is not torch.float16 and layout != torch.sparse_coo:
                fv = 3
                v = torch.full(shape, fv, dtype=dtype, layout=layout, device=device, requires_grad=rg)
                check_value(v, dtype, layout, device, fv, rg)
                check_value(v.new_full(shape, fv + 1), dtype, layout, device, fv + 1, False)
                out = v.new()
                check_value(torch.full(shape, fv + 2, out=out, device=device, layout=layout, requires_grad=rg),
                            dtype, layout, device, fv + 2, rg)
                check_value(v.new_full(shape, fv + 3, dtype=int64_dtype, device=device, requires_grad=False),
                            int64_dtype, layout, device, fv + 3, False)
                check_value(torch.full_like(v, fv + 4), dtype, layout, device, fv + 4, False)
                check_value(torch.full_like(v, fv + 5,
                                            dtype=int64_dtype, layout=layout, device=device, requires_grad=False),
                            int64_dtype, layout, device, fv + 5, False)

# this helper method is to recursively
# clone the tensor-type input of operators tested by OpInfo
def clone_input_helper(input):
    if isinstance(input, torch.Tensor):
        return torch.clone(input)

    if isinstance(input, Sequence):
        return tuple(map(clone_input_helper, input))

    return input

THESE_TAKE_WAY_TOO_LONG = {
    'test_Conv3d_groups',
    'test_conv_double_backward',
    'test_conv_double_backward_groups',
    'test_Conv3d_dilated',
    'test_Conv3d_stride_padding',
    'test_Conv3d_dilated_strided',
    'test_Conv3d',
    'test_Conv2d_dilated',
    'test_ConvTranspose3d_dilated',
    'test_ConvTranspose2d_dilated',
    'test_snli',
    'test_Conv2d',
    'test_Conv2d_padding',
    'test_ConvTranspose2d_no_bias',
    'test_ConvTranspose2d',
    'test_ConvTranspose3d',
    'test_Conv2d_no_bias',
    'test_matmul_4d_4d',
    'test_multinomial_invalid_probs',
}


running_script_path = None


def set_running_script_path():
    global running_script_path
    try:
        running_file = os.path.abspath(os.path.realpath(sys.argv[0]))
        if running_file.endswith('.py'):  # skip if the running file is not a script
            running_script_path = running_file
    except Exception:
        pass


def check_test_defined_in_running_script(test_case):
    if running_script_path is None:
        return
    test_case_class_file = os.path.abspath(os.path.realpath(inspect.getfile(test_case.__class__)))
    assert test_case_class_file == running_script_path, "Class of loaded TestCase \"{}\" " \
        "is not defined in the running script \"{}\", but in \"{}\". Did you " \
        "accidentally import a unittest.TestCase from another file?".format(
            test_case.id(), running_script_path, test_case_class_file)


def load_tests(loader, tests, pattern):
    set_running_script_path()
    test_suite = unittest.TestSuite()
    for test_group in tests:
        for test in test_group:
            check_test_defined_in_running_script(test)
            test_suite.addTest(test)
    return test_suite


class BytesIOContext(io.BytesIO):
    def __enter__(self):
        return self

    def __exit__(self, *args):
        pass

# Tentative value for nondet_tol for gradcheck when backward implementation
# relies on nondeterministic operations, i.e., those listed here:
# https://pytorch.org/docs/stable/generated/torch.use_deterministic_algorithms.html
#
# For more information see https://github.com/pytorch/pytorch/issues/56202
GRADCHECK_NONDET_TOL = 1e-12

def gradcheck(fn, inputs, **kwargs):
    # Wrapper around gradcheck that enables certain keys by default.
    # Use this testing-internal gradcheck instead of autograd.gradcheck so that new features like vmap and
    # forward-mode AD are tested by default. We create this wrapper because we'd like to keep new checks
    # to be disabled to default for the public-facing api to avoid breaking user code.
    #
    # All PyTorch devs doing testing should use this wrapper instead of autograd.gradcheck.
    default_values = {
        "check_batched_grad": True,
        "fast_mode": True,
    }

    if os.environ.get('PYTORCH_TEST_WITH_SLOW_GRADCHECK', "0FF") == "ON":
        default_values["fast_mode"] = False

    for key, value in default_values.items():
        # default value override values explicitly set to None
        k = kwargs.get(key, None)
        kwargs[key] = k if k is not None else value

    return torch.autograd.gradcheck(fn, inputs, **kwargs)

def gradgradcheck(fn, inputs, grad_outputs=None, **kwargs):
    # Wrapper around gradgradcheck that enables certain keys by default
    # See gradcheck above for an explanation of why we need something like this.
    #
    # All PyTorch devs doing testing should use this wrapper instead of autograd.gradgradcheck
    default_values = {
        "check_batched_grad": True,
        "fast_mode": True,
    }

    if os.environ.get('PYTORCH_TEST_WITH_SLOW_GRADCHECK', "0FF") == "ON":
        default_values["fast_mode"] = False

    for key, value in default_values.items():
        # default value override values explicitly set to None
        k = kwargs.get(key, None)
        kwargs[key] = k if k is not None else value

    return torch.autograd.gradgradcheck(fn, inputs, grad_outputs, **kwargs)


def _assertGradAndGradgradChecks(test_case, apply_fn, inputs, **kwargs):
    # call assert function rather than returning a bool since it's nicer
    # if we get whether this failed on the gradcheck or the gradgradcheck.
    test_case.assertTrue(gradcheck(apply_fn, inputs, **kwargs))
    test_case.assertTrue(gradgradcheck(apply_fn, inputs, **kwargs))


@contextmanager
def set_cwd(path: str) -> Iterator[None]:
    old_cwd = os.getcwd()
    try:
        os.chdir(path)
        yield
    finally:
        os.chdir(old_cwd)


# Using @precisionOverride specific to your test is the recommended way
# of doing this. These are just some values that worked for test_nn.
dtype2prec_DONTUSE = {torch.float: 1e-5,
                      torch.double: 1e-5,
                      torch.half: 1e-2,
                      torch.bfloat16: 1e-1}


def _wrap_warn_once(regex):
    def decorator(fn):
        def inner(self, *args, **kwargs):
            with self.assertWarnsOnceRegex(UserWarning, regex):
                fn(self, *args, **kwargs)
        return inner
    return decorator

# This is a wrapper that wraps a test to run this test twice, one with
# coalesced=True, another with coalesced=False for coalesced/uncoalesced sparse tensors.
def coalescedonoff(f):
    @wraps(f)
    def wrapped(self, *args, **kwargs):
        f(self, *args, **kwargs, coalesced=True)
        f(self, *args, **kwargs, coalesced=False)
    return wrapped


@contextlib.contextmanager
def disable_gc():
    if gc.isenabled():
        try:
            gc.disable()
            yield
        finally:
            gc.enable()
    else:
        yield

def has_breakpad() -> bool:
    # If not on a special build, check that the library was actually linked in
    try:
        torch._C._get_minidump_directory()  # type: ignore[attr-defined]
        return True
    except RuntimeError as e:
        return False

def find_library_location(lib_name: str) -> Path:
    # return the shared library file in the installed folder if exist,
    # else the file in the build folder
    torch_root = Path(torch.__file__).resolve().parent
    path = torch_root / 'lib' / lib_name
    if os.path.exists(path):
        return path
    torch_root = Path(__file__).resolve().parent.parent.parent
<<<<<<< HEAD
    return torch_root / 'build' / 'lib' / lib_name
=======
    return torch_root / 'build' / 'lib' / lib_name

def sandcastle_skip(reason):
    """
    Similar to unittest.skip, however in the sandcastle environment it just
    "passes" the test instead to avoid creating tasks complaining about tests
    skipping continuously.
    """
    def decorator(func):
        @wraps(func)
        def wrapper(*args, **kwargs):
            if IS_SANDCASTLE:
                print(f'Skipping {func.__name__} on sandcastle for following reason: {reason}', file=sys.stderr)
                return
            else:
                raise unittest.SkipTest(reason)
        return wrapper

    return decorator

def sandcastle_skip_if(condition, reason):
    """
    Similar to unittest.skipIf, however in the sandcastle environment it just
    "passes" the test instead to avoid creating tasks complaining about tests
    skipping continuously.
    """
    def decorator(func):
        @wraps(func)
        def wrapper(*args, **kwargs):
            if condition:
                if IS_SANDCASTLE:
                    print(f'Skipping {func.__name__} on sandcastle for following reason: {reason}', file=sys.stderr)
                    return
                else:
                    raise unittest.SkipTest(reason)
            else:
                return func(*args, **kwargs)
        return wrapper

    return decorator
>>>>>>> c06b6e44
<|MERGE_RESOLUTION|>--- conflicted
+++ resolved
@@ -2508,9 +2508,6 @@
     if os.path.exists(path):
         return path
     torch_root = Path(__file__).resolve().parent.parent.parent
-<<<<<<< HEAD
-    return torch_root / 'build' / 'lib' / lib_name
-=======
     return torch_root / 'build' / 'lib' / lib_name
 
 def sandcastle_skip(reason):
@@ -2550,5 +2547,4 @@
                 return func(*args, **kwargs)
         return wrapper
 
-    return decorator
->>>>>>> c06b6e44
+    return decorator