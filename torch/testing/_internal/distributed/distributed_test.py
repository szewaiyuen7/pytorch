--- conflicted
+++ resolved
@@ -3942,14 +3942,7 @@
             BACKEND != "nccl" and BACKEND != "gloo",
             "Only Nccl & Gloo backend support DistributedDataParallel",
         )
-<<<<<<< HEAD
-        @sandcastle_skip_if(
-            IS_WINDOWS,
-            "FunctionalSGD not yet supported with Windows."
-        )
-=======
-        @unittest.skipIf(IS_WINDOWS, "FunctionalSGD not yet supported with Windows.")
->>>>>>> 4e36ecec
+        @sandcastle_skip_if(IS_WINDOWS, "FunctionalSGD not yet supported with Windows.")
         @skip_if_lt_x_gpu(2)
         @skip_if_rocm
         def test_ddp_hook_with_optimizer_parity(self):
@@ -4066,16 +4059,11 @@
             BACKEND != "nccl" and BACKEND != "gloo",
             "MPI backend does not support DDP communication hook on CUDA devices",
         )
-<<<<<<< HEAD
-        @sandcastle_skip_if(NO_MULTIPROCESSING_SPAWN, "Disabled for environments that \
-                         don't support multiprocessing with spawn start method")
-=======
-        @unittest.skipIf(
+        @sandcastle_skip_if(
             NO_MULTIPROCESSING_SPAWN,
             "Disabled for environments that \
                          don't support multiprocessing with spawn start method",
         )
->>>>>>> 4e36ecec
         @skip_if_lt_x_gpu(int(os.environ["WORLD_SIZE"]))
         @skip_if_rocm
         def test_ddp_hook_parity_post_localSGD(self):
@@ -4506,15 +4494,8 @@
             BACKEND != "nccl" and BACKEND != "gloo",
             "Only NCCL and GLOO backend support DistributedDataParallel",
         )
-<<<<<<< HEAD
-        @sandcastle_skip_if(
-            IS_WINDOWS,
-            "PostLocalSGDOptimizer not yet supported with Windows."
-=======
-        @unittest.skipIf(
+        @sandcastle_skip_if(
             IS_WINDOWS, "PostLocalSGDOptimizer not yet supported with Windows."
->>>>>>> 4e36ecec
-        )
         def test_post_localSGD_optimizer_parity(self, grad_is_view=False):
             learning_rate = 0.03
             period = 4
@@ -7320,15 +7301,9 @@
             # certain parameters.
             self._test_ddp_multiple_nested_unused_params_error(ignore_sparse=True)
 
-<<<<<<< HEAD
-        @sandcastle_skip_if(
-            BACKEND != 'nccl' and BACKEND != 'gloo',
-            "Only Nccl & Gloo backend support DistributedDataParallel"
-=======
-        @unittest.skipIf(
+        @sandcastle_skip_if(
             BACKEND != "nccl" and BACKEND != "gloo",
             "Only Nccl & Gloo backend support DistributedDataParallel",
->>>>>>> 4e36ecec
         )
         @skip_if_lt_x_gpu(2)
         def test_ddp_inference(self):
@@ -7369,17 +7344,9 @@
             # much faster than 30s, but this is to avoid flakiness.
             self._barrier(timeout=30)
 
-<<<<<<< HEAD
-
-        @sandcastle_skip_if(
-            BACKEND != 'nccl' and BACKEND != 'gloo',
-            "Only Nccl & Gloo backend support DistributedDataParallel"
-=======
-        @unittest.skipIf(
+        @sandcastle_skip_if(
             BACKEND != "nccl" and BACKEND != "gloo",
             "Only Nccl & Gloo backend support DistributedDataParallel",
->>>>>>> 4e36ecec
-        )
         @skip_if_lt_x_gpu(2)
         def test_ddp_sync_bn_training_vs_eval(self):
             rank = self.rank
