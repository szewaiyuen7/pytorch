--- conflicted
+++ resolved
@@ -7535,7 +7535,62 @@
                 loss.backward()
             self.assertFalse(ddp.reducer._ddp_graph_static())
 
-<<<<<<< HEAD
+        def _test_ddp_new_tensor_in_fwd(self, static_graph):
+            # Test from https://github.com/pytorch/pytorch/issues/60733
+            class MyModel(nn.Module):
+                def __init__(self):
+                    super().__init__()
+                    self.fc1 = nn.Linear(10, 10, bias=False)
+                    self.fc2 = nn.Linear(10, 10, bias=False)
+
+                def __init_opt(self):
+                    param = next(self.parameters())
+                    opt = torch.randn(1, 10, device=param.device)
+                    return opt
+
+                def forward(self, x, opt_1, opt_2, opt_nested):
+                    x = F.relu(self.fc1(x))
+                    x = self.fc2(x)
+                    if opt_1 is None:
+                        opt_1 = self.__init_opt()
+                    if opt_2 is None:
+                        opt_2 = self.__init_opt()
+                    if opt_nested is None or not torch.is_tensor(opt_nested):
+                        opt_nested = self.__init_opt()
+                    # Test multiple tensors as well as newly created tensors
+                    # within a struct.
+                    return x, opt_1, opt_2, {"tensor": opt_nested}
+
+            model = MyModel().to(self.rank)
+            for find_unused in [True, False]:
+                ddp = DistributedDataParallel(
+                    model,
+                    device_ids=[self.rank],
+                    output_device=self.rank,
+                    broadcast_buffers=False,
+                    find_unused_parameters=find_unused,
+                )
+
+                if static_graph:
+                    ddp._set_static_graph()
+
+                opt = [None for _ in range(3)]
+                for i in range(2):
+                    ddp.zero_grad()
+                    x = torch.randn(1, 10, device=self.rank)
+                    out, opt[0], opt[1], opt[2] = ddp(
+                        x,
+                        opt_1=opt[0],
+                        opt_2=opt[1],
+                        opt_nested=opt[2]
+                    )
+                    for i in range(len(opt)):
+                        if torch.is_tensor(opt[i]):
+                            self.assertEqual(opt[i].grad_fn, None)
+                        else:
+                            self.assertEqual(opt[i]["tensor"].grad_fn, None)
+                    out.mean().backward()
+
         @skip_if_lt_x_gpu(2)
         @unittest.skipIf(
             BACKEND != "nccl" and BACKEND != "gloo",
@@ -7549,7 +7604,7 @@
             class MyModel(nn.Module):
                 def __init__(self):
                     super().__init__()
-                    self.mdel = nn.Sequential(
+                    self.model = nn.Sequential(
                         nn.Linear(2, 4000, bias=False),
                         *[nn.Linear(4000, 4000, bias=False) for _ in range(10)]
                     )
@@ -7595,76 +7650,12 @@
             "Only Nccl & Gloo backend support DistributedDataParallel",
         )
         def test_ddp_new_tensor_in_fwd(self):
-=======
-        def _test_ddp_new_tensor_in_fwd(self, static_graph):
->>>>>>> eaf4e9ad
-            # Test from https://github.com/pytorch/pytorch/issues/60733
-            class MyModel(nn.Module):
-                def __init__(self):
-                    super().__init__()
-                    self.fc1 = nn.Linear(10, 10, bias=False)
-                    self.fc2 = nn.Linear(10, 10, bias=False)
-
-                def __init_opt(self):
-                    param = next(self.parameters())
-                    opt = torch.randn(1, 10, device=param.device)
-                    return opt
-
-                def forward(self, x, opt_1, opt_2, opt_nested):
-                    x = F.relu(self.fc1(x))
-                    x = self.fc2(x)
-                    if opt_1 is None:
-                        opt_1 = self.__init_opt()
-                    if opt_2 is None:
-                        opt_2 = self.__init_opt()
-                    if opt_nested is None or not torch.is_tensor(opt_nested):
-                        opt_nested = self.__init_opt()
-                    # Test multiple tensors as well as newly created tensors
-                    # within a struct.
-                    return x, opt_1, opt_2, {"tensor": opt_nested}
-
-            model = MyModel().to(self.rank)
-            for find_unused in [True, False]:
-                ddp = DistributedDataParallel(
-                    model,
-                    device_ids=[self.rank],
-                    output_device=self.rank,
-                    broadcast_buffers=False,
-                    find_unused_parameters=find_unused,
-                )
-
-                if static_graph:
-                    ddp._set_static_graph()
-
-                opt = [None for _ in range(3)]
-                for i in range(2):
-                    ddp.zero_grad()
-                    x = torch.randn(1, 10, device=self.rank)
-                    out, opt[0], opt[1], opt[2] = ddp(
-                        x,
-                        opt_1=opt[0],
-                        opt_2=opt[1],
-                        opt_nested=opt[2]
-                    )
-                    for i in range(len(opt)):
-                        if torch.is_tensor(opt[i]):
-                            self.assertEqual(opt[i].grad_fn, None)
-                        else:
-                            self.assertEqual(opt[i]["tensor"].grad_fn, None)
-                    out.mean().backward()
+            return self._test_ddp_new_tensor_in_fwd(static_graph=False)
 
         @skip_if_lt_x_gpu(2)
         @unittest.skipIf(
             BACKEND != "nccl" and BACKEND != "gloo",
             "Only Nccl & Gloo backend support DistributedDataParallel",
         )
-        def test_ddp_new_tensor_in_fwd(self):
-            return self._test_ddp_new_tensor_in_fwd(static_graph=False)
-
-        @skip_if_lt_x_gpu(2)
-        @unittest.skipIf(
-            BACKEND != "nccl" and BACKEND != "gloo",
-            "Only Nccl & Gloo backend support DistributedDataParallel",
-        )
         def test_ddp_new_tensor_in_fwd_static_graph(self):
             return self._test_ddp_new_tensor_in_fwd(static_graph=True)