--- conflicted
+++ resolved
@@ -4478,15 +4478,12 @@
             )
             self._barrier()
 
-<<<<<<< HEAD
-        @sandcastle_skip_if(
-=======
         @skip_if_lt_x_gpu(2)
-        @unittest.skipIf(
+        @sandcastle_skip_if(
             BACKEND != "nccl" and BACKEND != "gloo",
             "Only NCCL and GLOO backend support DistributedDataParallel",
         )
-        @unittest.skipIf(
+        @sandcastle_skip_if(
             IS_WINDOWS,
             "PostLocalSGDOptimizer not yet supported with Windows."
         )
@@ -4536,8 +4533,7 @@
                 for p1, p2 in zip(net.parameters(), post_localSGD_net.parameters()):
                     self.assertEqual(p1.data, p2.data)
 
-        @unittest.skipIf(
->>>>>>> cf92825c
+        @sandcastle_skip_if(
             BACKEND != "nccl" and BACKEND != "gloo",
             "Only Nccl & Gloo backend support DistributedDataParallel",
         )
@@ -7534,16 +7530,7 @@
                 loss.backward()
             self.assertFalse(ddp.reducer._ddp_graph_static())
 
-<<<<<<< HEAD
-        @skip_if_lt_x_gpu(2)
-        @sandcastle_skip_if(
-            BACKEND != "nccl" and BACKEND != "gloo",
-            "Only Nccl & Gloo backend support DistributedDataParallel",
-        )
-        def test_ddp_new_tensor_in_fwd(self):
-=======
         def _test_ddp_new_tensor_in_fwd(self, static_graph):
->>>>>>> cf92825c
             # Test from https://github.com/pytorch/pytorch/issues/60733
             class MyModel(nn.Module):
                 def __init__(self):
@@ -7600,7 +7587,7 @@
                     out.mean().backward()
 
         @skip_if_lt_x_gpu(2)
-        @unittest.skipIf(
+        @sandcastle_skip_if(
             BACKEND != "nccl" and BACKEND != "gloo",
             "Only Nccl & Gloo backend support DistributedDataParallel",
         )
@@ -7608,7 +7595,7 @@
             return self._test_ddp_new_tensor_in_fwd(static_graph=False)
 
         @skip_if_lt_x_gpu(2)
-        @unittest.skipIf(
+        @sandcastle_skip_if(
             BACKEND != "nccl" and BACKEND != "gloo",
             "Only Nccl & Gloo backend support DistributedDataParallel",
         )
